--- conflicted
+++ resolved
@@ -2038,12 +2038,7 @@
     "@types/jest": "^29.5.12",
     "@types/js-yaml": "^4.0.6",
     "@types/nanoid": "^3.0.0",
-<<<<<<< HEAD
-    "@types/node": "20.14.*",
-=======
     "@types/node": "20.15.*",
-    "@types/node-fetch": "^2.5.2",
->>>>>>> 50329a8b
     "@types/react": "^18.3.1",
     "@types/react-dom": "^18.3.0",
     "@types/sarif": "^2.1.2",
