--- conflicted
+++ resolved
@@ -622,18 +622,17 @@
         }
       },
       {
-<<<<<<< HEAD
+        "command": "codeQLEvalLogViewer.clear",
+        "title": "Clear Viewer",
+        "icon": {
+          "light": "media/light/clear-all.svg",
+          "dark": "media/dark/clear-all.svg"
+        }
+      },
+      {
         "command": "codeQL.gotoQL",
         "title": "CodeQL: Go to QL Code",
         "enablement": "codeql.hasQLSource"
-=======
-        "command": "codeQLEvalLogViewer.clear",
-        "title": "Clear Viewer",
-        "icon": {
-          "light": "media/light/clear-all.svg",
-          "dark": "media/dark/clear-all.svg"
-        }
->>>>>>> 0c654c43
       }
     ],
     "menus": {
