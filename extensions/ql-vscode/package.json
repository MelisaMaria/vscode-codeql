--- conflicted
+++ resolved
@@ -1274,13 +1274,8 @@
     "test:view": "jest --projects src/view",
     "integration": "npm-run-all integration:*",
     "integration:no-workspace": "jest --projects out/vscode-tests/no-workspace",
-<<<<<<< HEAD
-    "integration:minimal-workspace": "node ./out/vscode-tests/run-integration-tests.js minimal-workspace",
+    "integration:minimal-workspace": "jest --projects out/vscode-tests/minimal-workspace",
     "cli-integration": "jest --projects out/vscode-tests/cli-integration",
-=======
-    "integration:minimal-workspace": "jest --projects out/vscode-tests/minimal-workspace",
-    "cli-integration": "node ./out/vscode-tests/run-integration-tests.js cli-integration",
->>>>>>> 91ca9481
     "update-vscode": "node ./node_modules/vscode/bin/install",
     "format": "prettier --write **/*.{ts,tsx} && eslint . --ext .ts,.tsx --fix",
     "lint": "eslint . --ext .ts,.tsx --max-warnings=0",
