--- conflicted
+++ resolved
@@ -7,13 +7,8 @@
 } from "../../src/databases/local-databases";
 import type { CodeQLCliServer } from "../../src/codeql-cli/cli";
 import type { CodeQLExtensionInterface } from "../../src/extension";
-<<<<<<< HEAD
 import { DatabaseFetcher } from "../../src/databases/database-fetcher";
 import { createMockApp } from "../__mocks__/appMock";
-=======
-import { importLocalDatabase } from "../../src/databases/database-fetcher";
-import { createMockCommandManager } from "../__mocks__/commandsMock";
->>>>>>> 7a41d9c6
 
 // This file contains helpers shared between tests that work with an activated extension.
 
@@ -45,19 +40,13 @@
   // Add a database, but make sure the database manager is empty first
   await cleanDatabases(databaseManager);
   const uri = Uri.file(dbLoc);
-<<<<<<< HEAD
   const databaseFetcher = new DatabaseFetcher(
     createMockApp(),
-=======
-  const maybeDbItem = await importLocalDatabase(
-    createMockCommandManager(),
-    uri.toString(true),
->>>>>>> 7a41d9c6
     databaseManager,
     storagePath,
     cli,
   );
-  const maybeDbItem = await databaseFetcher.importArchiveDatabase(
+  const maybeDbItem = await databaseFetcher.importLocalDatabase(
     uri.toString(true),
     (_p) => {
       /**/
