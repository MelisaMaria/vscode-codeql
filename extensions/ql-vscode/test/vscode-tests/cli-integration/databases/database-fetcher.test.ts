--- conflicted
+++ resolved
@@ -3,14 +3,7 @@
 
 import type { CodeQLCliServer } from "../../../../src/codeql-cli/cli";
 import type { DatabaseManager } from "../../../../src/databases/local-databases";
-<<<<<<< HEAD
 import { DatabaseFetcher } from "../../../../src/databases/database-fetcher";
-=======
-import {
-  importLocalDatabase,
-  promptImportInternetDatabase,
-} from "../../../../src/databases/database-fetcher";
->>>>>>> 7a41d9c6
 import {
   cleanDatabases,
   dbLoc,
@@ -19,14 +12,8 @@
   storagePath,
   testprojLoc,
 } from "../../global.helper";
-<<<<<<< HEAD
-import { remove } from "fs-extra";
+import { existsSync, remove, utimesSync } from "fs-extra";
 import { createMockApp } from "../../../__mocks__/appMock";
-=======
-import { createMockCommandManager } from "../../../__mocks__/commandsMock";
-import { utimesSync } from "fs";
-import { remove, existsSync } from "fs-extra";
->>>>>>> 7a41d9c6
 
 /**
  * Run various integration tests for databases
@@ -60,19 +47,13 @@
   describe("importLocalDatabase", () => {
     it("should add a database from an archive", async () => {
       const uri = Uri.file(dbLoc);
-<<<<<<< HEAD
       const databaseFetcher = new DatabaseFetcher(
         createMockApp(),
-=======
-      let dbItem = await importLocalDatabase(
-        createMockCommandManager(),
-        uri.toString(true),
->>>>>>> 7a41d9c6
         databaseManager,
         storagePath,
         cli,
       );
-      let dbItem = await databaseFetcher.importArchiveDatabase(
+      let dbItem = await databaseFetcher.importLocalDatabase(
         uri.toString(true),
         progressCallback,
       );
@@ -85,13 +66,15 @@
     });
 
     it("should import a testproj database", async () => {
-      let dbItem = await importLocalDatabase(
-        createMockCommandManager(),
-        Uri.file(testprojLoc).toString(true),
+      const databaseFetcher = new DatabaseFetcher(
+        createMockApp(),
         databaseManager,
         storagePath,
+        cli,
+      );
+      let dbItem = await databaseFetcher.importLocalDatabase(
+        Uri.file(testprojLoc).toString(true),
         progressCallback,
-        cli,
       );
       expect(dbItem).toBe(databaseManager.currentDatabaseItem);
       expect(dbItem).toBe(databaseManager.databaseItems[0]);
