import {
  createDataExtensionYaml,
  createDataExtensionYamlsForApplicationMode,
  createDataExtensionYamlsForFrameworkMode,
  createFilenameForLibrary,
  loadDataExtensionYaml,
} from "../../../src/data-extensions-editor/yaml";
import { CallClassification } from "../../../src/data-extensions-editor/external-api-usage";

describe("createDataExtensionYaml", () => {
  it("creates the correct YAML file", () => {
    const yaml = createDataExtensionYaml("java", [
      {
<<<<<<< HEAD
        type: "sink",
        input: "Argument[0]",
        output: "",
        kind: "sql",
        provenance: "df-generated",
        signature: "org.sql2o.Connection#createQuery(String)",
        packageName: "org.sql2o",
        typeName: "Connection",
        methodName: "createQuery",
        methodParameters: "(String)",
=======
        externalApiUsage: {
          library: "sql2o-1.6.0.jar",
          signature: "org.sql2o.Connection#createQuery(String)",
          packageName: "org.sql2o",
          typeName: "Connection",
          methodName: "createQuery",
          methodParameters: "(String)",
          supported: true,
          supportedType: "sink",
          usages: [
            {
              label: "createQuery(...)",
              url: {
                uri: "file:/home/runner/work/sql2o-example/sql2o-example/src/main/java/org/example/HelloController.java",
                startLine: 15,
                startColumn: 13,
                endLine: 15,
                endColumn: 56,
              },
              classification: CallClassification.Source,
            },
            {
              label: "createQuery(...)",
              url: {
                uri: "file:/home/runner/work/sql2o-example/sql2o-example/src/main/java/org/example/HelloController.java",
                startLine: 26,
                startColumn: 13,
                endLine: 26,
                endColumn: 39,
              },
              classification: CallClassification.Source,
            },
          ],
        },
        modeledMethod: {
          type: "sink",
          input: "Argument[0]",
          output: "",
          kind: "sql",
          provenance: "df-generated",
        },
      },
      {
        externalApiUsage: {
          library: "sql2o-1.6.0.jar",
          signature: "org.sql2o.Query#executeScalar(Class)",
          packageName: "org.sql2o",
          typeName: "Query",
          methodName: "executeScalar",
          methodParameters: "(Class)",
          supported: true,
          supportedType: "neutral",
          usages: [
            {
              label: "executeScalar(...)",
              url: {
                uri: "file:/home/runner/work/sql2o-example/sql2o-example/src/main/java/org/example/HelloController.java",
                startLine: 15,
                startColumn: 13,
                endLine: 15,
                endColumn: 85,
              },
              classification: CallClassification.Source,
            },
            {
              label: "executeScalar(...)",
              url: {
                uri: "file:/home/runner/work/sql2o-example/sql2o-example/src/main/java/org/example/HelloController.java",
                startLine: 26,
                startColumn: 13,
                endLine: 26,
                endColumn: 68,
              },
              classification: CallClassification.Source,
            },
          ],
        },
>>>>>>> 10d9213d
      },
    ]);

    expect(yaml).toEqual(`extensions:
  - addsTo:
      pack: codeql/java-all
      extensible: sourceModel
    data: []

  - addsTo:
      pack: codeql/java-all
      extensible: sinkModel
    data:
      - ["org.sql2o","Connection",true,"createQuery","(String)","","Argument[0]","sql","df-generated"]

  - addsTo:
      pack: codeql/java-all
      extensible: summaryModel
    data: []

  - addsTo:
      pack: codeql/java-all
      extensible: neutralModel
    data: []
`);
  });

  it("includes the correct language", () => {
    const yaml = createDataExtensionYaml("csharp", []);

    expect(yaml).toEqual(`extensions:
  - addsTo:
      pack: codeql/csharp-all
      extensible: sourceModel
    data: []

  - addsTo:
      pack: codeql/csharp-all
      extensible: sinkModel
    data: []

  - addsTo:
      pack: codeql/csharp-all
      extensible: summaryModel
    data: []

  - addsTo:
      pack: codeql/csharp-all
      extensible: neutralModel
    data: []
`);
  });
});

describe("createDataExtensionYamlsForApplicationMode", () => {
  it("creates the correct YAML files", () => {
    const yaml = createDataExtensionYamlsForApplicationMode(
      "java",
      [
        {
          library: "sql2o-1.6.0.jar",
          signature: "org.sql2o.Connection#createQuery(String)",
          packageName: "org.sql2o",
          typeName: "Connection",
          methodName: "createQuery",
          methodParameters: "(String)",
          supported: true,
          supportedType: "sink",
          usages: [
            {
              label: "createQuery(...)",
              url: {
                uri: "file:/home/runner/work/sql2o-example/sql2o-example/src/main/java/org/example/HelloController.java",
                startLine: 15,
                startColumn: 13,
                endLine: 15,
                endColumn: 56,
              },
              classification: CallClassification.Source,
            },
            {
              label: "createQuery(...)",
              url: {
                uri: "file:/home/runner/work/sql2o-example/sql2o-example/src/main/java/org/example/HelloController.java",
                startLine: 26,
                startColumn: 13,
                endLine: 26,
                endColumn: 39,
              },
              classification: CallClassification.Source,
            },
          ],
        },
        {
          library: "sql2o-1.6.0.jar",
          signature: "org.sql2o.Query#executeScalar(Class)",
          packageName: "org.sql2o",
          typeName: "Query",
          methodName: "executeScalar",
          methodParameters: "(Class)",
          supported: true,
          supportedType: "neutral",
          usages: [
            {
              label: "executeScalar(...)",
              url: {
                uri: "file:/home/runner/work/sql2o-example/sql2o-example/src/main/java/org/example/HelloController.java",
                startLine: 15,
                startColumn: 13,
                endLine: 15,
                endColumn: 85,
              },
              classification: CallClassification.Source,
            },
            {
              label: "executeScalar(...)",
              url: {
                uri: "file:/home/runner/work/sql2o-example/sql2o-example/src/main/java/org/example/HelloController.java",
                startLine: 26,
                startColumn: 13,
                endLine: 26,
                endColumn: 68,
              },
              classification: CallClassification.Source,
            },
          ],
        },
        {
          library: "sql2o-2.5.0-alpha1.jar",
          signature: "org.sql2o.Sql2o#Sql2o(String,String,String)",
          packageName: "org.sql2o",
          typeName: "Sql2o",
          methodName: "Sql2o",
          methodParameters: "(String,String,String)",
          supported: false,
          supportedType: "none",
          usages: [
            {
              label: "new Sql2o(...)",
              url: {
                uri: "file:/home/runner/work/sql2o-example/sql2o-example/src/main/java/org/example/HelloController.java",
                startLine: 10,
                startColumn: 33,
                endLine: 10,
                endColumn: 88,
              },
              classification: CallClassification.Source,
            },
          ],
        },
        {
          library: "spring-boot-3.0.2.jar",
          signature:
            "org.springframework.boot.SpringApplication#run(Class,String[])",
          packageName: "org.springframework.boot",
          typeName: "SpringApplication",
          methodName: "run",
          methodParameters: "(Class,String[])",
          supported: false,
          supportedType: "none",
          usages: [
            {
              label: "run(...)",
              url: {
                uri: "file:/home/runner/work/sql2o-example/sql2o-example/src/main/java/org/example/Sql2oExampleApplication.java",
                startLine: 9,
                startColumn: 9,
                endLine: 9,
                endColumn: 66,
              },
              classification: CallClassification.Source,
            },
          ],
        },
        {
          library: "rt.jar",
          signature: "java.io.PrintStream#println(String)",
          packageName: "java.io",
          typeName: "PrintStream",
          methodName: "println",
          methodParameters: "(String)",
          supported: true,
          supportedType: "summary",
          usages: [
            {
              label: "println(...)",
              url: {
                uri: "file:/home/runner/work/sql2o-example/sql2o-example/src/main/java/org/example/HelloController.java",
                startLine: 29,
                startColumn: 9,
                endLine: 29,
                endColumn: 49,
              },
              classification: CallClassification.Source,
            },
          ],
        },
      ],
      {
        "org.sql2o.Connection#createQuery(String)": {
          type: "sink",
          input: "Argument[0]",
          output: "",
          kind: "sql",
          provenance: "df-generated",
          signature: "org.sql2o.Connection#createQuery(String)",
          packageName: "org.sql2o",
          typeName: "Connection",
          methodName: "createQuery",
          methodParameters: "(String)",
        },
        "org.springframework.boot.SpringApplication#run(Class,String[])": {
          type: "neutral",
          input: "",
          output: "",
          kind: "summary",
          provenance: "manual",
          signature:
            "org.springframework.boot.SpringApplication#run(Class,String[])",
          packageName: "org.springframework.boot",
          typeName: "SpringApplication",
          methodName: "run",
          methodParameters: "(Class,String[])",
        },
        "org.sql2o.Sql2o#Sql2o(String,String,String)": {
          type: "sink",
          input: "Argument[0]",
          output: "",
          kind: "jndi",
          provenance: "manual",
          signature: "org.sql2o.Sql2o#Sql2o(String,String,String)",
          packageName: "org.sql2o",
          typeName: "Sql2o",
          methodName: "Sql2o",
          methodParameters: "(String,String,String)",
        },
      },
    );

    expect(yaml).toEqual({
      "models/sql2o.model.yml": `extensions:
  - addsTo:
      pack: codeql/java-all
      extensible: sourceModel
    data: []

  - addsTo:
      pack: codeql/java-all
      extensible: sinkModel
    data:
      - ["org.sql2o","Connection",true,"createQuery","(String)","","Argument[0]","sql","df-generated"]
      - ["org.sql2o","Sql2o",true,"Sql2o","(String,String,String)","","Argument[0]","jndi","manual"]

  - addsTo:
      pack: codeql/java-all
      extensible: summaryModel
    data: []

  - addsTo:
      pack: codeql/java-all
      extensible: neutralModel
    data: []
`,
      "models/spring-boot.model.yml": `extensions:
  - addsTo:
      pack: codeql/java-all
      extensible: sourceModel
    data: []

  - addsTo:
      pack: codeql/java-all
      extensible: sinkModel
    data: []

  - addsTo:
      pack: codeql/java-all
      extensible: summaryModel
    data: []

  - addsTo:
      pack: codeql/java-all
      extensible: neutralModel
    data:
      - ["org.springframework.boot","SpringApplication","run","(Class,String[])","summary","manual"]
`,
    });
  });
});

describe("createDataExtensionYamlsForFrameworkMode", () => {
  it("creates the correct YAML files", () => {
    const yaml = createDataExtensionYamlsForFrameworkMode(
      "github/sql2o",
      "java",
      [
        {
          library: "sql2o",
          signature: "org.sql2o.Connection#createQuery(String)",
          packageName: "org.sql2o",
          typeName: "Connection",
          methodName: "createQuery",
          methodParameters: "(String)",
          supported: true,
          supportedType: "sink",
          usages: [
            {
              label: "createQuery(...)",
              url: {
                uri: "file:/home/runner/work/sql2o-example/sql2o-example/src/main/java/org/example/HelloController.java",
                startLine: 15,
                startColumn: 13,
                endLine: 15,
                endColumn: 56,
              },
              classification: CallClassification.Source,
            },
            {
              label: "createQuery(...)",
              url: {
                uri: "file:/home/runner/work/sql2o-example/sql2o-example/src/main/java/org/example/HelloController.java",
                startLine: 26,
                startColumn: 13,
                endLine: 26,
                endColumn: 39,
              },
              classification: CallClassification.Source,
            },
          ],
        },
        {
          library: "sql2o",
          signature: "org.sql2o.Query#executeScalar(Class)",
          packageName: "org.sql2o",
          typeName: "Query",
          methodName: "executeScalar",
          methodParameters: "(Class)",
          supported: true,
          supportedType: "neutral",
          usages: [
            {
              label: "executeScalar(...)",
              url: {
                uri: "file:/home/runner/work/sql2o-example/sql2o-example/src/main/java/org/example/HelloController.java",
                startLine: 15,
                startColumn: 13,
                endLine: 15,
                endColumn: 85,
              },
              classification: CallClassification.Source,
            },
            {
              label: "executeScalar(...)",
              url: {
                uri: "file:/home/runner/work/sql2o-example/sql2o-example/src/main/java/org/example/HelloController.java",
                startLine: 26,
                startColumn: 13,
                endLine: 26,
                endColumn: 68,
              },
              classification: CallClassification.Source,
            },
          ],
        },
        {
          library: "sql2o",
          signature: "org.sql2o.Sql2o#Sql2o(String,String,String)",
          packageName: "org.sql2o",
          typeName: "Sql2o",
          methodName: "Sql2o",
          methodParameters: "(String,String,String)",
          supported: false,
          supportedType: "none",
          usages: [
            {
              label: "new Sql2o(...)",
              url: {
                uri: "file:/home/runner/work/sql2o-example/sql2o-example/src/main/java/org/example/HelloController.java",
                startLine: 10,
                startColumn: 33,
                endLine: 10,
                endColumn: 88,
              },
              classification: CallClassification.Source,
            },
          ],
        },
      ],
      {
        "org.sql2o.Connection#createQuery(String)": {
          type: "sink",
          input: "Argument[0]",
          output: "",
          kind: "sql",
          provenance: "df-generated",
          signature: "org.sql2o.Connection#createQuery(String)",
          packageName: "org.sql2o",
          typeName: "Connection",
          methodName: "createQuery",
          methodParameters: "(String)",
        },
        "org.sql2o.Sql2o#Sql2o(String,String,String)": {
          type: "sink",
          input: "Argument[0]",
          output: "",
          kind: "jndi",
          provenance: "manual",
          signature: "org.sql2o.Sql2o#Sql2o(String,String,String)",
          packageName: "org.sql2o",
          typeName: "Sql2o",
          methodName: "Sql2o",
          methodParameters: "(String,String,String)",
        },
      },
    );

    expect(yaml).toEqual({
      "models/sql2o.model.yml": `extensions:
  - addsTo:
      pack: codeql/java-all
      extensible: sourceModel
    data: []

  - addsTo:
      pack: codeql/java-all
      extensible: sinkModel
    data:
      - ["org.sql2o","Connection",true,"createQuery","(String)","","Argument[0]","sql","df-generated"]
      - ["org.sql2o","Sql2o",true,"Sql2o","(String,String,String)","","Argument[0]","jndi","manual"]

  - addsTo:
      pack: codeql/java-all
      extensible: summaryModel
    data: []

  - addsTo:
      pack: codeql/java-all
      extensible: neutralModel
    data: []
`,
    });
  });
});

describe("loadDataExtensionYaml", () => {
  it("loads the YAML file", () => {
    const data = loadDataExtensionYaml({
      extensions: [
        {
          addsTo: { pack: "codeql/java-all", extensible: "sourceModel" },
          data: [],
        },
        {
          addsTo: { pack: "codeql/java-all", extensible: "sinkModel" },
          data: [
            [
              "org.sql2o",
              "Connection",
              true,
              "createQuery",
              "(String)",
              "",
              "Argument[0]",
              "sql",
              "manual",
            ],
          ],
        },
        {
          addsTo: { pack: "codeql/java-all", extensible: "summaryModel" },
          data: [],
        },
        {
          addsTo: { pack: "codeql/java-all", extensible: "neutralModel" },
          data: [],
        },
      ],
    });

    expect(data).toEqual({
      "org.sql2o.Connection#createQuery(String)": {
        input: "Argument[0]",
        kind: "sql",
        output: "",
        type: "sink",
        provenance: "manual",
        signature: "org.sql2o.Connection#createQuery(String)",
        packageName: "org.sql2o",
        typeName: "Connection",
        methodName: "createQuery",
        methodParameters: "(String)",
      },
    });
  });

  it("returns undefined if given a string", () => {
    expect(() =>
      loadDataExtensionYaml(`extensions:
  - addsTo:
      pack: codeql/java-all
      extensible: sinkModel
    data:
      - ["org.sql2o","Connection",true,"createQuery","(String)","","Argument[0]","sql","manual"]
`),
    ).toThrow("Invalid data extension YAML:  must be object");
  });
});

describe("createFilenameForLibrary", () => {
  const testCases = [
    { library: "sql2o.jar", filename: "models/sql2o.model.yml" },
    {
      library: "sql2o-1.6.0.jar",
      filename: "models/sql2o.model.yml",
    },
    {
      library: "spring-boot-3.0.2.jar",
      filename: "models/spring-boot.model.yml",
    },
    {
      library: "spring-boot-v3.0.2.jar",
      filename: "models/spring-boot.model.yml",
    },
    {
      library: "spring-boot-3.0.2-alpha1.jar",
      filename: "models/spring-boot.model.yml",
    },
    {
      library: "spring-boot-3.0.2beta2.jar",
      filename: "models/spring-boot.model.yml",
    },
    {
      library: "rt.jar",
      filename: "models/rt.model.yml",
    },
    {
      library: "System.Runtime.dll",
      filename: "models/system.runtime.model.yml",
    },
    {
      library: "System.Runtime.1.5.0.dll",
      filename: "models/system.runtime.model.yml",
    },
  ];

  test.each(testCases)(
    "returns $filename if library name is $library",
    ({ library, filename }) => {
      expect(createFilenameForLibrary(library)).toEqual(filename);
    },
  );
});<|MERGE_RESOLUTION|>--- conflicted
+++ resolved
@@ -11,7 +11,6 @@
   it("creates the correct YAML file", () => {
     const yaml = createDataExtensionYaml("java", [
       {
-<<<<<<< HEAD
         type: "sink",
         input: "Argument[0]",
         output: "",
@@ -22,85 +21,6 @@
         typeName: "Connection",
         methodName: "createQuery",
         methodParameters: "(String)",
-=======
-        externalApiUsage: {
-          library: "sql2o-1.6.0.jar",
-          signature: "org.sql2o.Connection#createQuery(String)",
-          packageName: "org.sql2o",
-          typeName: "Connection",
-          methodName: "createQuery",
-          methodParameters: "(String)",
-          supported: true,
-          supportedType: "sink",
-          usages: [
-            {
-              label: "createQuery(...)",
-              url: {
-                uri: "file:/home/runner/work/sql2o-example/sql2o-example/src/main/java/org/example/HelloController.java",
-                startLine: 15,
-                startColumn: 13,
-                endLine: 15,
-                endColumn: 56,
-              },
-              classification: CallClassification.Source,
-            },
-            {
-              label: "createQuery(...)",
-              url: {
-                uri: "file:/home/runner/work/sql2o-example/sql2o-example/src/main/java/org/example/HelloController.java",
-                startLine: 26,
-                startColumn: 13,
-                endLine: 26,
-                endColumn: 39,
-              },
-              classification: CallClassification.Source,
-            },
-          ],
-        },
-        modeledMethod: {
-          type: "sink",
-          input: "Argument[0]",
-          output: "",
-          kind: "sql",
-          provenance: "df-generated",
-        },
-      },
-      {
-        externalApiUsage: {
-          library: "sql2o-1.6.0.jar",
-          signature: "org.sql2o.Query#executeScalar(Class)",
-          packageName: "org.sql2o",
-          typeName: "Query",
-          methodName: "executeScalar",
-          methodParameters: "(Class)",
-          supported: true,
-          supportedType: "neutral",
-          usages: [
-            {
-              label: "executeScalar(...)",
-              url: {
-                uri: "file:/home/runner/work/sql2o-example/sql2o-example/src/main/java/org/example/HelloController.java",
-                startLine: 15,
-                startColumn: 13,
-                endLine: 15,
-                endColumn: 85,
-              },
-              classification: CallClassification.Source,
-            },
-            {
-              label: "executeScalar(...)",
-              url: {
-                uri: "file:/home/runner/work/sql2o-example/sql2o-example/src/main/java/org/example/HelloController.java",
-                startLine: 26,
-                startColumn: 13,
-                endLine: 26,
-                endColumn: 68,
-              },
-              classification: CallClassification.Source,
-            },
-          ],
-        },
->>>>>>> 10d9213d
       },
     ]);
 
