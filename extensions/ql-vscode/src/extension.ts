--- conflicted
+++ resolved
@@ -818,13 +818,10 @@
     ...variantAnalysisManager.getCommands(),
     ...databaseUI.getCommands(),
     ...dbModule.getCommands(),
-<<<<<<< HEAD
     ...getPackagingCommands({
       cliServer,
     }),
-=======
     ...evalLogViewer.getCommands(),
->>>>>>> 3240809d
   };
 
   for (const [commandName, command] of Object.entries(allCommands)) {
