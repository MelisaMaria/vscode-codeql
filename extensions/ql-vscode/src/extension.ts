import "source-map-support/register";
import {
  CancellationToken,
  Disposable,
  env,
  ExtensionContext,
  extensions,
  languages,
  ProgressLocation,
  Uri,
  version as vscodeVersion,
  window as Window,
  workspace,
} from "vscode";
import { LanguageClient } from "vscode-languageclient/node";
import { arch, platform } from "os";
import { ensureDir } from "fs-extra";
import { join } from "path";
import { dirSync } from "tmp-promise";
import { testExplorerExtensionId, TestHub } from "vscode-test-adapter-api";
import { lt, parse } from "semver";

import { AstViewer } from "./astViewer";
import {
  activate as archiveFilesystemProvider_activate,
  zipArchiveScheme,
} from "./archive-filesystem-provider";
import QuickEvalCodeLensProvider from "./quickEvalCodeLensProvider";
import { CodeQLCliServer } from "./cli";
import {
  CliConfigListener,
  DistributionConfigListener,
  joinOrderWarningThreshold,
  QueryHistoryConfigListener,
  QueryServerConfigListener,
} from "./config";
import { install } from "./languageSupport";
import { DatabaseManager } from "./local-databases";
import { DatabaseUI } from "./local-databases-ui";
import {
  TemplatePrintAstProvider,
  TemplatePrintCfgProvider,
  TemplateQueryDefinitionProvider,
  TemplateQueryReferenceProvider,
} from "./contextual/templateProvider";
import {
  DEFAULT_DISTRIBUTION_VERSION_RANGE,
  DistributionKind,
  DistributionManager,
  DistributionUpdateCheckResultKind,
  FindDistributionResult,
  FindDistributionResultKind,
  GithubApiError,
  GithubRateLimitedError,
} from "./distribution";
import {
  showAndLogErrorMessage,
  showAndLogExceptionWithTelemetry,
  showAndLogInformationMessage,
  showAndLogWarningMessage,
  showBinaryChoiceDialog,
  showInformationMessageWithAction,
  tmpDir,
  tmpDirDisposal,
  prepareCodeTour,
} from "./helpers";
import {
  asError,
  assertNever,
  getErrorMessage,
  getErrorStack,
} from "./pure/helpers-pure";
import { spawnIdeServer } from "./ide-server";
import { ResultsView } from "./interface";
import { WebviewReveal } from "./interface-utils";
import {
  extLogger,
  ideServerLogger,
  ProgressReporter,
  queryServerLogger,
} from "./common";
import { QueryHistoryManager } from "./query-history/query-history-manager";
import { CompletedLocalQueryInfo } from "./query-results";
import { QueryServerClient as LegacyQueryServerClient } from "./legacy-query-server/queryserver-client";
import { QueryServerClient } from "./query-server/queryserver-client";
import { QLTestAdapterFactory } from "./test-adapter";
import { TestUIService } from "./test-ui";
import { CompareView } from "./compare/compare-view";
import { initializeTelemetry } from "./telemetry";
import { commandRunner } from "./commandRunner";
import { ProgressCallback, withProgress } from "./progress";
import { CodeQlStatusBarHandler } from "./status-bar";
import { getPackagingCommands } from "./packaging";
import { HistoryItemLabelProvider } from "./query-history/history-item-label-provider";
import { EvalLogViewer } from "./eval-log-viewer";
import { SummaryLanguageSupport } from "./log-insights/summary-language-support";
import { JoinOrderScannerProvider } from "./log-insights/join-order";
import { LogScannerService } from "./log-insights/log-scanner-service";
import { LegacyQueryRunner } from "./legacy-query-server/legacyRunner";
import { NewQueryRunner } from "./query-server/query-runner";
import { QueryRunner } from "./queryRunner";
import { VariantAnalysisView } from "./variant-analysis/variant-analysis-view";
import { VariantAnalysisViewSerializer } from "./variant-analysis/variant-analysis-view-serializer";
import { VariantAnalysisManager } from "./variant-analysis/variant-analysis-manager";
import { createVariantAnalysisContentProvider } from "./variant-analysis/variant-analysis-content-provider";
import { VSCodeMockGitHubApiServer } from "./mocks/vscode-mock-gh-api-server";
import { VariantAnalysisResultsManager } from "./variant-analysis/variant-analysis-results-manager";
import { ExtensionApp } from "./common/vscode/vscode-app";
import { DbModule } from "./databases/db-module";
import { redactableError } from "./pure/errors";
import { QueryHistoryDirs } from "./query-history/query-history-dirs";
import {
  AllExtensionCommands,
  BaseCommands,
  QueryServerCommands,
  TestUICommands,
} from "./common/commands";
import {
  getLocalQueryCommands,
  showResultsForCompletedQuery,
} from "./local-queries";
import { getAstCfgCommands } from "./ast-cfg-commands";
import { getQueryEditorCommands } from "./query-editor";

/**
 * extension.ts
 * ------------
 *
 * A vscode extension for CodeQL query development.
 */

/**
 * Holds when we have proceeded past the initial phase of extension activation in which
 * we are trying to ensure that a valid CodeQL distribution exists, and we're actually setting
 * up the bulk of the extension.
 */
let beganMainExtensionActivation = false;

/**
 * A list of vscode-registered-command disposables that contain
 * temporary stub handlers for commands that exist package.json (hence
 * are already connected to onscreen ui elements) but which will not
 * have any useful effect if we haven't located a CodeQL distribution.
 */
const errorStubs: Disposable[] = [];

/**
 * Holds when we are installing or checking for updates to the distribution.
 */
let isInstallingOrUpdatingDistribution = false;

const extensionId = "GitHub.vscode-codeql";
const extension = extensions.getExtension(extensionId);

/**
 * Return all commands that are not tied to the more specific managers.
 */
function getCommands(
  cliServer: CodeQLCliServer,
  queryRunner: QueryRunner,
): BaseCommands {
  return {
    "codeQL.openDocumentation": async () => {
      await env.openExternal(Uri.parse("https://codeql.github.com/docs/"));
    },
    "codeQL.restartQueryServer": async () =>
      withProgress(
        async (progress: ProgressCallback, token: CancellationToken) => {
          // We restart the CLI server too, to ensure they are the same version
          cliServer.restartCliServer();
          await queryRunner.restartQueryServer(progress, token);
          void showAndLogInformationMessage("CodeQL Query Server restarted.", {
            outputLogger: queryServerLogger,
          });
        },
        {
          title: "Restarting Query Server",
        },
      ),
  };
}

/**
 * If the user tries to execute vscode commands after extension activation is failed, give
 * a sensible error message.
 *
 * @param excludedCommands List of commands for which we should not register error stubs.
 */
function registerErrorStubs(
  excludedCommands: string[],
  stubGenerator: (command: string) => () => Promise<void>,
): void {
  // Remove existing stubs
  errorStubs.forEach((stub) => stub.dispose());

  if (extension === undefined) {
    throw new Error(`Can't find extension ${extensionId}`);
  }

  const stubbedCommands: string[] =
    extension.packageJSON.contributes.commands.map(
      (entry: { command: string }) => entry.command,
    );

  stubbedCommands.forEach((command) => {
    if (excludedCommands.indexOf(command) === -1) {
      errorStubs.push(commandRunner(command, stubGenerator(command)));
    }
  });
}

/**
 * The publicly available interface for this extension. This is to
 * be used in our tests.
 */
export interface CodeQLExtensionInterface {
  readonly ctx: ExtensionContext;
  readonly cliServer: CodeQLCliServer;
  readonly qs: QueryRunner;
  readonly distributionManager: DistributionManager;
  readonly databaseManager: DatabaseManager;
  readonly databaseUI: DatabaseUI;
  readonly variantAnalysisManager: VariantAnalysisManager;
  readonly dispose: () => void;
}

interface DistributionUpdateConfig {
  isUserInitiated: boolean;
  shouldDisplayMessageWhenNoUpdates: boolean;
  allowAutoUpdating: boolean;
}

const shouldUpdateOnNextActivationKey = "shouldUpdateOnNextActivation";

const codeQlVersionRange = DEFAULT_DISTRIBUTION_VERSION_RANGE;

// This is the minimum version of vscode that we _want_ to support. We want to update the language server library, but that
// requires 1.67 or later. If we change the minimum version in the package.json, then anyone on an older version of vscode
// silently be unable to upgrade. So, the solution is to first bump the minimum version here and release. Then
// bump the version in the package.json and release again. This way, anyone on an older version of vscode will get a warning
// before silently being refused to upgrade.
const MIN_VERSION = "1.67.0";

/**
 * Returns the CodeQLExtensionInterface, or an empty object if the interface is not
 * available after activation is complete. This will happen if there is no cli
 * installed when the extension starts. Downloading and installing the cli
 * will happen at a later time.
 *
 * @param ctx The extension context
 *
 * @returns CodeQLExtensionInterface
 */
export async function activate(
  ctx: ExtensionContext,
): Promise<CodeQLExtensionInterface | Record<string, never>> {
  void extLogger.log(`Starting ${extensionId} extension`);
  if (extension === undefined) {
    throw new Error(`Can't find extension ${extensionId}`);
  }

  const distributionConfigListener = new DistributionConfigListener();
  await initializeLogging(ctx);
  await initializeTelemetry(extension, ctx);
  addUnhandledRejectionListener();
  install();

  const app = new ExtensionApp(ctx);

  const codelensProvider = new QuickEvalCodeLensProvider();
  languages.registerCodeLensProvider(
    { scheme: "file", language: "ql" },
    codelensProvider,
  );

  ctx.subscriptions.push(distributionConfigListener);
  const distributionManager = new DistributionManager(
    distributionConfigListener,
    codeQlVersionRange,
    ctx,
  );

  registerErrorStubs([checkForUpdatesCommand], (command) => async () => {
    void showAndLogErrorMessage(
      `Can't execute ${command}: waiting to finish loading CodeQL CLI.`,
    );
  });

  // Checking the vscode version should not block extension activation.
  void assertVSCodeVersionGreaterThan(MIN_VERSION, ctx);

  ctx.subscriptions.push(
    distributionConfigListener.onDidChangeConfiguration(() =>
      installOrUpdateThenTryActivate(
        ctx,
        app,
        distributionManager,
        distributionConfigListener,
        {
          isUserInitiated: true,
          shouldDisplayMessageWhenNoUpdates: false,
          allowAutoUpdating: true,
        },
      ),
    ),
  );
  ctx.subscriptions.push(
    commandRunner(checkForUpdatesCommand, () =>
      installOrUpdateThenTryActivate(
        ctx,
        app,
        distributionManager,
        distributionConfigListener,
        {
          isUserInitiated: true,
          shouldDisplayMessageWhenNoUpdates: true,
          allowAutoUpdating: true,
        },
      ),
    ),
  );

  const variantAnalysisViewSerializer = new VariantAnalysisViewSerializer(ctx);
  Window.registerWebviewPanelSerializer(
    VariantAnalysisView.viewType,
    variantAnalysisViewSerializer,
  );

  const codeQlExtension = await installOrUpdateThenTryActivate(
    ctx,
    app,
    distributionManager,
    distributionConfigListener,
    {
      isUserInitiated: !!ctx.globalState.get(shouldUpdateOnNextActivationKey),
      shouldDisplayMessageWhenNoUpdates: false,

      // only auto update on startup if the user has previously requested an update
      // otherwise, ask user to accept the update
      allowAutoUpdating: !!ctx.globalState.get(shouldUpdateOnNextActivationKey),
    },
  );

  variantAnalysisViewSerializer.onExtensionLoaded(
    codeQlExtension.variantAnalysisManager,
  );

  return codeQlExtension;
}

async function installOrUpdateDistributionWithProgressTitle(
  ctx: ExtensionContext,
  app: ExtensionApp,
  distributionManager: DistributionManager,
  progressTitle: string,
  config: DistributionUpdateConfig,
): Promise<void> {
  const minSecondsSinceLastUpdateCheck = config.isUserInitiated ? 0 : 86400;
  const noUpdatesLoggingFunc = config.shouldDisplayMessageWhenNoUpdates
    ? showAndLogInformationMessage
    : async (message: string) => void extLogger.log(message);
  const result =
    await distributionManager.checkForUpdatesToExtensionManagedDistribution(
      minSecondsSinceLastUpdateCheck,
    );

  // We do want to auto update if there is no distribution at all
  const allowAutoUpdating =
    config.allowAutoUpdating || !(await distributionManager.hasDistribution());

  switch (result.kind) {
    case DistributionUpdateCheckResultKind.AlreadyCheckedRecentlyResult:
      void extLogger.log(
        "Didn't perform CodeQL CLI update check since a check was already performed within the previous " +
          `${minSecondsSinceLastUpdateCheck} seconds.`,
      );
      break;
    case DistributionUpdateCheckResultKind.AlreadyUpToDate:
      await noUpdatesLoggingFunc("CodeQL CLI already up to date.");
      break;
    case DistributionUpdateCheckResultKind.InvalidLocation:
      await noUpdatesLoggingFunc(
        "CodeQL CLI is installed externally so could not be updated.",
      );
      break;
    case DistributionUpdateCheckResultKind.UpdateAvailable:
      if (beganMainExtensionActivation || !allowAutoUpdating) {
        const updateAvailableMessage =
          `Version "${result.updatedRelease.name}" of the CodeQL CLI is now available. ` +
          "Do you wish to upgrade?";
        await ctx.globalState.update(shouldUpdateOnNextActivationKey, true);
        if (
          await showInformationMessageWithAction(
            updateAvailableMessage,
            "Restart and Upgrade",
          )
        ) {
          await app.commands.execute("workbench.action.reloadWindow");
        }
      } else {
        await withProgress(
          (progress) =>
            distributionManager.installExtensionManagedDistributionRelease(
              result.updatedRelease,
              progress,
            ),
          {
            title: progressTitle,
          },
        );

        await ctx.globalState.update(shouldUpdateOnNextActivationKey, false);
        void showAndLogInformationMessage(
          `CodeQL CLI updated to version "${result.updatedRelease.name}".`,
        );
      }
      break;
    default:
      assertNever(result);
  }
}

async function installOrUpdateDistribution(
  ctx: ExtensionContext,
  app: ExtensionApp,
  distributionManager: DistributionManager,
  config: DistributionUpdateConfig,
): Promise<void> {
  if (isInstallingOrUpdatingDistribution) {
    throw new Error("Already installing or updating CodeQL CLI");
  }
  isInstallingOrUpdatingDistribution = true;
  const codeQlInstalled =
    (await distributionManager.getCodeQlPathWithoutVersionCheck()) !==
    undefined;
  const willUpdateCodeQl = ctx.globalState.get(shouldUpdateOnNextActivationKey);
  const messageText = willUpdateCodeQl
    ? "Updating CodeQL CLI"
    : codeQlInstalled
    ? "Checking for updates to CodeQL CLI"
    : "Installing CodeQL CLI";

  try {
    await installOrUpdateDistributionWithProgressTitle(
      ctx,
      app,
      distributionManager,
      messageText,
      config,
    );
  } catch (e) {
    // Don't rethrow the exception, because if the config is changed, we want to be able to retry installing
    // or updating the distribution.
    const alertFunction =
      codeQlInstalled && !config.isUserInitiated
        ? showAndLogWarningMessage
        : showAndLogErrorMessage;
    const taskDescription = `${
      willUpdateCodeQl
        ? "update"
        : codeQlInstalled
        ? "check for updates to"
        : "install"
    } CodeQL CLI`;

    if (e instanceof GithubRateLimitedError) {
      void alertFunction(
        `Rate limited while trying to ${taskDescription}. Please try again after ` +
          `your rate limit window resets at ${e.rateLimitResetDate.toLocaleString(
            env.language,
          )}.`,
      );
    } else if (e instanceof GithubApiError) {
      void alertFunction(
        `Encountered GitHub API error while trying to ${taskDescription}. ${e}`,
      );
    }
    void alertFunction(`Unable to ${taskDescription}. ${e}`);
  } finally {
    isInstallingOrUpdatingDistribution = false;
  }
}

async function getDistributionDisplayingDistributionWarnings(
  distributionManager: DistributionManager,
): Promise<FindDistributionResult> {
  const result = await distributionManager.getDistribution();
  switch (result.kind) {
    case FindDistributionResultKind.CompatibleDistribution:
      void extLogger.log(
        `Found compatible version of CodeQL CLI (version ${result.version.raw})`,
      );
      break;
    case FindDistributionResultKind.IncompatibleDistribution: {
      const fixGuidanceMessage = (() => {
        switch (result.distribution.kind) {
          case DistributionKind.ExtensionManaged:
            return 'Please update the CodeQL CLI by running the "CodeQL: Check for CLI Updates" command.';
          case DistributionKind.CustomPathConfig:
            return `Please update the \"CodeQL CLI Executable Path\" setting to point to a CLI in the version range ${codeQlVersionRange}.`;
          case DistributionKind.PathEnvironmentVariable:
            return (
              `Please update the CodeQL CLI on your PATH to a version compatible with ${codeQlVersionRange}, or ` +
              `set the \"CodeQL CLI Executable Path\" setting to the path of a CLI version compatible with ${codeQlVersionRange}.`
            );
        }
      })();

      void showAndLogWarningMessage(
        `The current version of the CodeQL CLI (${result.version.raw}) ` +
          `is incompatible with this extension. ${fixGuidanceMessage}`,
      );
      break;
    }
    case FindDistributionResultKind.UnknownCompatibilityDistribution:
      void showAndLogWarningMessage(
        "Compatibility with the configured CodeQL CLI could not be determined. " +
          "You may experience problems using the extension.",
      );
      break;
    case FindDistributionResultKind.NoDistribution:
      void showAndLogErrorMessage("The CodeQL CLI could not be found.");
      break;
    default:
      assertNever(result);
  }
  return result;
}

async function installOrUpdateThenTryActivate(
  ctx: ExtensionContext,
  app: ExtensionApp,
  distributionManager: DistributionManager,
  distributionConfigListener: DistributionConfigListener,
  config: DistributionUpdateConfig,
): Promise<CodeQLExtensionInterface | Record<string, never>> {
  await installOrUpdateDistribution(ctx, app, distributionManager, config);

  try {
    await prepareCodeTour();
  } catch (e: unknown) {
    void extLogger.log(
      `Could not open tutorial workspace automatically: ${getErrorMessage(e)}`,
    );
  }

  // Display the warnings even if the extension has already activated.
  const distributionResult =
    await getDistributionDisplayingDistributionWarnings(distributionManager);
  let extensionInterface: CodeQLExtensionInterface | Record<string, never> = {};
  if (
    !beganMainExtensionActivation &&
    distributionResult.kind !== FindDistributionResultKind.NoDistribution
  ) {
    extensionInterface = await activateWithInstalledDistribution(
      ctx,
      app,
      distributionManager,
      distributionConfigListener,
    );
  } else if (
    distributionResult.kind === FindDistributionResultKind.NoDistribution
  ) {
    registerErrorStubs([checkForUpdatesCommand], (command) => async () => {
      const installActionName = "Install CodeQL CLI";
      const chosenAction = await showAndLogErrorMessage(
        `Can't execute ${command}: missing CodeQL CLI.`,
        {
          items: [installActionName],
        },
      );
      if (chosenAction === installActionName) {
        await installOrUpdateThenTryActivate(
          ctx,
          app,
          distributionManager,
          distributionConfigListener,
          {
            isUserInitiated: true,
            shouldDisplayMessageWhenNoUpdates: false,
            allowAutoUpdating: true,
          },
        );
      }
    });
  }
  return extensionInterface;
}

const PACK_GLOBS = [
  "**/codeql-pack.yml",
  "**/qlpack.yml",
  "**/queries.xml",
  "**/codeql-pack.lock.yml",
  "**/qlpack.lock.yml",
  ".codeqlmanifest.json",
  "codeql-workspace.yml",
];

async function activateWithInstalledDistribution(
  ctx: ExtensionContext,
  app: ExtensionApp,
  distributionManager: DistributionManager,
  distributionConfigListener: DistributionConfigListener,
): Promise<CodeQLExtensionInterface> {
  beganMainExtensionActivation = true;
  // Remove any error stubs command handlers left over from first part
  // of activation.
  errorStubs.forEach((stub) => stub.dispose());

  void extLogger.log("Initializing configuration listener...");
  const qlConfigurationListener =
    await QueryServerConfigListener.createQueryServerConfigListener(
      distributionManager,
    );
  ctx.subscriptions.push(qlConfigurationListener);

  void extLogger.log("Initializing CodeQL cli server...");
  const cliServer = new CodeQLCliServer(
    app,
    distributionManager,
    new CliConfigListener(),
    extLogger,
  );
  ctx.subscriptions.push(cliServer);

  const statusBar = new CodeQlStatusBarHandler(
    cliServer,
    distributionConfigListener,
  );
  ctx.subscriptions.push(statusBar);

  void extLogger.log("Initializing query server client.");
  const qs = await createQueryServer(qlConfigurationListener, cliServer, ctx);

  for (const glob of PACK_GLOBS) {
    const fsWatcher = workspace.createFileSystemWatcher(glob);
    ctx.subscriptions.push(fsWatcher);
    fsWatcher.onDidChange(async (_uri) => {
      await qs.clearPackCache();
    });
  }

  void extLogger.log("Initializing database manager.");
  const dbm = new DatabaseManager(ctx, qs, cliServer, extLogger);

  // Let this run async.
  void dbm.loadPersistedState();

  ctx.subscriptions.push(dbm);
  void extLogger.log("Initializing database panel.");
  const databaseUI = new DatabaseUI(
    app,
    dbm,
    qs,
    getContextStoragePath(ctx),
    ctx.extensionPath,
  );
  ctx.subscriptions.push(databaseUI);

  void extLogger.log("Initializing evaluator log viewer.");
  const evalLogViewer = new EvalLogViewer();
  ctx.subscriptions.push(evalLogViewer);

  void extLogger.log("Initializing query history manager.");
  const queryHistoryConfigurationListener = new QueryHistoryConfigListener();
  ctx.subscriptions.push(queryHistoryConfigurationListener);
  const showResults = async (item: CompletedLocalQueryInfo) =>
    showResultsForCompletedQuery(
      localQueryResultsView,
      item,
      WebviewReveal.Forced,
    );
  const queryStorageDir = join(ctx.globalStorageUri.fsPath, "queries");
  await ensureDir(queryStorageDir);

  // Store contextual queries in a temporary folder so that they are removed
  // when the application closes. There is no need for the user to interact with them.
  const contextualQueryStorageDir = join(
    tmpDir.name,
    "contextual-query-storage",
  );
  await ensureDir(contextualQueryStorageDir);

  const labelProvider = new HistoryItemLabelProvider(
    queryHistoryConfigurationListener,
  );

  void extLogger.log("Initializing results panel interface.");
  const localQueryResultsView = new ResultsView(
    ctx,
    dbm,
    cliServer,
    queryServerLogger,
    labelProvider,
  );
  ctx.subscriptions.push(localQueryResultsView);

  void extLogger.log("Initializing variant analysis manager.");

  const dbModule = await DbModule.initialize(app);

  const variantAnalysisStorageDir = join(
    ctx.globalStorageUri.fsPath,
    "variant-analyses",
  );
  await ensureDir(variantAnalysisStorageDir);
  const variantAnalysisResultsManager = new VariantAnalysisResultsManager(
    cliServer,
    extLogger,
  );

  const variantAnalysisManager = new VariantAnalysisManager(
    ctx,
    app,
    cliServer,
    variantAnalysisStorageDir,
    variantAnalysisResultsManager,
    dbModule.dbManager,
  );
  ctx.subscriptions.push(variantAnalysisManager);
  ctx.subscriptions.push(variantAnalysisResultsManager);
  ctx.subscriptions.push(
    workspace.registerTextDocumentContentProvider(
      "codeql-variant-analysis",
      createVariantAnalysisContentProvider(variantAnalysisManager),
    ),
  );

  void extLogger.log("Initializing query history.");
  const queryHistoryDirs: QueryHistoryDirs = {
    localQueriesDirPath: queryStorageDir,
    variantAnalysesDirPath: variantAnalysisStorageDir,
  };

  const qhm = new QueryHistoryManager(
    qs,
    dbm,
    localQueryResultsView,
    variantAnalysisManager,
    evalLogViewer,
    queryHistoryDirs,
    ctx,
    queryHistoryConfigurationListener,
    labelProvider,
    async (from: CompletedLocalQueryInfo, to: CompletedLocalQueryInfo) =>
      showResultsForComparison(compareView, from, to),
  );

  ctx.subscriptions.push(qhm);

  void extLogger.log("Initializing evaluation log scanners.");
  const logScannerService = new LogScannerService(qhm);
  ctx.subscriptions.push(logScannerService);
  ctx.subscriptions.push(
    logScannerService.scanners.registerLogScannerProvider(
      new JoinOrderScannerProvider(() => joinOrderWarningThreshold()),
    ),
  );

  void extLogger.log("Initializing compare view.");
  const compareView = new CompareView(
    ctx,
    dbm,
    cliServer,
    queryServerLogger,
    labelProvider,
    showResults,
  );
  ctx.subscriptions.push(compareView);

  void extLogger.log("Initializing source archive filesystem provider.");
  archiveFilesystemProvider_activate(ctx);

  const qhelpTmpDir = dirSync({
    prefix: "qhelp_",
    keep: false,
    unsafeCleanup: true,
  });
  ctx.subscriptions.push({ dispose: qhelpTmpDir.removeCallback });

  ctx.subscriptions.push(tmpDirDisposal);

  void extLogger.log("Initializing CodeQL language server.");
  const client = new LanguageClient(
    "codeQL.lsp",
    "CodeQL Language Server",
    () => spawnIdeServer(qlConfigurationListener),
    {
      documentSelector: [
        { language: "ql", scheme: "file" },
        { language: "yaml", scheme: "file", pattern: "**/qlpack.yml" },
        { language: "yaml", scheme: "file", pattern: "**/codeql-pack.yml" },
      ],
      synchronize: {
        configurationSection: "codeQL",
      },
      // Ensure that language server exceptions are logged to the same channel as its output.
      outputChannel: ideServerLogger.outputChannel,
    },
    true,
  );

  void extLogger.log("Initializing QLTest interface.");
  const testExplorerExtension = extensions.getExtension<TestHub>(
    testExplorerExtensionId,
  );
  let testUiCommands: Partial<TestUICommands> = {};
  if (testExplorerExtension) {
    const testHub = testExplorerExtension.exports;
    const testAdapterFactory = new QLTestAdapterFactory(
      testHub,
      cliServer,
      dbm,
    );
    ctx.subscriptions.push(testAdapterFactory);

    const testUIService = new TestUIService(testHub);
    ctx.subscriptions.push(testUIService);

    testUiCommands = testUIService.getCommands();
  }

  const astViewer = new AstViewer();
  const astTemplateProvider = new TemplatePrintAstProvider(
    cliServer,
    qs,
    dbm,
    contextualQueryStorageDir,
  );
  const cfgTemplateProvider = new TemplatePrintCfgProvider(cliServer, dbm);

  ctx.subscriptions.push(astViewer);

  const summaryLanguageSupport = new SummaryLanguageSupport();
  ctx.subscriptions.push(summaryLanguageSupport);

  const mockServer = new VSCodeMockGitHubApiServer(ctx);
  ctx.subscriptions.push(mockServer);

  void extLogger.log("Registering top-level command palette commands.");

  const allCommands: AllExtensionCommands = {
    ...getCommands(cliServer, qs),
    ...getQueryEditorCommands({
      queryRunner: qs,
      cliServer,
      qhelpTmpDir: qhelpTmpDir.name,
    }),
    ...localQueryResultsView.getCommands(),
    ...qhm.getCommands(),
    ...variantAnalysisManager.getCommands(),
    ...databaseUI.getCommands(),
    ...dbModule.getCommands(),
    ...getAstCfgCommands({
      queryRunner: qs,
      queryHistoryManager: qhm,
      databaseUI,
      localQueryResultsView,
      queryStorageDir,
      astViewer,
      astTemplateProvider,
      cfgTemplateProvider,
    }),
    ...astViewer.getCommands(),
    ...getPackagingCommands({
      cliServer,
    }),
    ...evalLogViewer.getCommands(),
    ...summaryLanguageSupport.getCommands(),
    ...testUiCommands,
    ...mockServer.getCommands(),
  };

  for (const [commandName, command] of Object.entries(allCommands)) {
    app.commands.register(commandName as keyof AllExtensionCommands, command);
  }

  const queryServerCommands: QueryServerCommands = {
    ...getLocalQueryCommands({
      app,
      queryRunner: qs,
      queryHistoryManager: qhm,
      databaseManager: dbm,
      cliServer,
      databaseUI,
      localQueryResultsView,
      queryStorageDir,
    }),
  };

  for (const [commandName, command] of Object.entries(queryServerCommands)) {
    app.queryServerCommands.register(
      commandName as keyof QueryServerCommands,
      command,
    );
  }

  ctx.subscriptions.push(
<<<<<<< HEAD
    commandRunner("codeQL.openReferencedFile", async (selectedQuery: Uri) => {
      await openReferencedFile(qs, cliServer, selectedQuery);
    }),
  );

  // Since we are tracking extension usage through commands, this command mirrors the "codeQL.openReferencedFile" command
  ctx.subscriptions.push(
    commandRunner(
      "codeQL.openReferencedFileContextEditor",
      async (selectedQuery: Uri) => {
        await openReferencedFile(qs, cliServer, selectedQuery);
      },
    ),
  );

  // Since we are tracking extension usage through commands, this command mirrors the "codeQL.openReferencedFile" command
  ctx.subscriptions.push(
    commandRunner(
      "codeQL.openReferencedFileContextExplorer",
      async (selectedQuery: Uri) => {
        await openReferencedFile(qs, cliServer, selectedQuery);
      },
    ),
  );

  ctx.subscriptions.push(
    commandRunner("codeQL.previewQueryHelp", async (selectedQuery: Uri) => {
      await previewQueryHelp(app, cliServer, qhelpTmpDir, selectedQuery);
    }),
  );

  ctx.subscriptions.push(
=======
>>>>>>> 7059f461
    commandRunner("codeQL.copyVersion", async () => {
      const text = `CodeQL extension version: ${
        extension?.packageJSON.version
      } \nCodeQL CLI version: ${await getCliVersion()} \nPlatform: ${platform()} ${arch()}`;
      await env.clipboard.writeText(text);
      void showAndLogInformationMessage(text);
    }),
  );

  const getCliVersion = async () => {
    try {
      return await cliServer.getVersion();
    } catch {
      return "<missing>";
    }
  };

  ctx.subscriptions.push(
    commandRunner("codeQL.authenticateToGitHub", async () => {
      /**
       * Credentials for authenticating to GitHub.
       * These are used when making API calls.
       */
      const octokit = await app.credentials.getOctokit();
      const userInfo = await octokit.users.getAuthenticated();
      void showAndLogInformationMessage(
        `Authenticated to GitHub as user: ${userInfo.data.login}`,
      );
    }),
  );

  ctx.subscriptions.push(
    commandRunner("codeQL.showLogs", async () => {
      extLogger.show();
    }),
  );

  void extLogger.log("Starting language server.");
  await client.start();
  ctx.subscriptions.push({
    dispose: () => {
      void client.stop();
    },
  });
  // Jump-to-definition and find-references
  void extLogger.log("Registering jump-to-definition handlers.");

  languages.registerDefinitionProvider(
    { scheme: zipArchiveScheme },
    new TemplateQueryDefinitionProvider(
      cliServer,
      qs,
      dbm,
      contextualQueryStorageDir,
    ),
  );

  languages.registerReferenceProvider(
    { scheme: zipArchiveScheme },
    new TemplateQueryReferenceProvider(
      cliServer,
      qs,
      dbm,
      contextualQueryStorageDir,
    ),
  );

  await app.commands.execute("codeQLDatabases.removeOrphanedDatabases");

  void extLogger.log("Reading query history");
  await qhm.readQueryHistory();

  void extLogger.log("Successfully finished extension initialization.");

  return {
    ctx,
    cliServer,
    qs,
    distributionManager,
    databaseManager: dbm,
    databaseUI,
    variantAnalysisManager,
    dispose: () => {
      ctx.subscriptions.forEach((d) => d.dispose());
    },
  };
}

async function showResultsForComparison(
  compareView: CompareView,
  from: CompletedLocalQueryInfo,
  to: CompletedLocalQueryInfo,
): Promise<void> {
  try {
    await compareView.showResults(from, to);
  } catch (e) {
    void showAndLogExceptionWithTelemetry(
      redactableError(asError(e))`Failed to show results: ${getErrorMessage(
        e,
      )}`,
    );
  }
}

<<<<<<< HEAD
async function previewQueryHelp(
  app: ExtensionApp,
  cliServer: CodeQLCliServer,
  qhelpTmpDir: DirResult,
  selectedQuery: Uri,
): Promise<void> {
  // selectedQuery is unpopulated when executing through the command palette
  const pathToQhelp = selectedQuery
    ? selectedQuery.fsPath
    : window.activeTextEditor?.document.uri.fsPath;
  if (pathToQhelp) {
    // Create temporary directory
    const relativePathToMd = `${basename(pathToQhelp, ".qhelp")}.md`;
    const absolutePathToMd = join(qhelpTmpDir.name, relativePathToMd);
    const uri = Uri.file(absolutePathToMd);
    try {
      await cliServer.generateQueryHelp(pathToQhelp, absolutePathToMd);
      await app.commands.execute("markdown.showPreviewToSide", uri);
    } catch (e) {
      const errorMessage = getErrorMessage(e).includes(
        "Generating qhelp in markdown",
      )
        ? redactableError`Could not generate markdown from ${pathToQhelp}: Bad formatting in .qhelp file.`
        : redactableError`Could not open a preview of the generated file (${absolutePathToMd}).`;
      void showAndLogExceptionWithTelemetry(errorMessage, {
        fullMessage: `${errorMessage}\n${getErrorMessage(e)}`,
      });
    }
  }
}

async function openReferencedFile(
  qs: QueryRunner,
  cliServer: CodeQLCliServer,
  selectedQuery: Uri,
): Promise<void> {
  // If no file is selected, the path of the file in the editor is selected
  const path =
    selectedQuery?.fsPath || window.activeTextEditor?.document.uri.fsPath;
  if (qs !== undefined && path) {
    const resolved = await cliServer.resolveQlref(path);
    const uri = Uri.file(resolved.resolvedPath);
    await window.showTextDocument(uri, { preview: false });
  }
}

=======
>>>>>>> 7059f461
function addUnhandledRejectionListener() {
  const handler = (error: unknown) => {
    // This listener will be triggered for errors from other extensions as
    // well as errors from this extension. We don't want to flood the user
    // with popups about errors from other extensions, and we don't want to
    // report them in our telemetry.
    //
    // The stack trace gets redacted before being sent as telemetry, but at
    // this point in the code we have the full unredacted information.
    const isFromThisExtension =
      extension && getErrorStack(error).includes(extension.extensionPath);

    if (isFromThisExtension) {
      const message = redactableError(
        asError(error),
      )`Unhandled error: ${getErrorMessage(error)}`;
      // Add a catch so that showAndLogExceptionWithTelemetry fails, we avoid
      // triggering "unhandledRejection" and avoid an infinite loop
      showAndLogExceptionWithTelemetry(message).catch(
        (telemetryError: unknown) => {
          void extLogger.log(
            `Failed to send error telemetry: ${getErrorMessage(
              telemetryError,
            )}`,
          );
          void extLogger.log(message.fullMessage);
        },
      );
    }
  };

  // "uncaughtException" will trigger whenever an exception reaches the top level.
  // This covers extension initialization and any code within a `setTimeout`.
  // Notably this does not include exceptions thrown when executing commands,
  // because `commandRunner` wraps the command body and handles errors.
  process.addListener("uncaughtException", handler);

  // "unhandledRejection" will trigger whenever any promise is rejected and it is
  // not handled by a "catch" somewhere in the promise chain. This includes when
  // a promise is used with the "void" operator.
  process.addListener("unhandledRejection", handler);
}

async function createQueryServer(
  qlConfigurationListener: QueryServerConfigListener,
  cliServer: CodeQLCliServer,
  ctx: ExtensionContext,
): Promise<QueryRunner> {
  const qsOpts = {
    logger: queryServerLogger,
    contextStoragePath: getContextStoragePath(ctx),
  };
  const progressCallback = (
    task: (
      progress: ProgressReporter,
      token: CancellationToken,
    ) => Thenable<void>,
  ) =>
    Window.withProgress(
      { title: "CodeQL query server", location: ProgressLocation.Window },
      task,
    );
  if (await cliServer.cliConstraints.supportsNewQueryServer()) {
    const qs = new QueryServerClient(
      qlConfigurationListener,
      cliServer,
      qsOpts,
      progressCallback,
    );
    ctx.subscriptions.push(qs);
    await qs.startQueryServer();
    return new NewQueryRunner(qs);
  } else {
    const qs = new LegacyQueryServerClient(
      qlConfigurationListener,
      cliServer,
      qsOpts,
      progressCallback,
    );
    ctx.subscriptions.push(qs);
    await qs.startQueryServer();
    return new LegacyQueryRunner(qs);
  }
}

function getContextStoragePath(ctx: ExtensionContext) {
  return ctx.storageUri?.fsPath || ctx.globalStorageUri.fsPath;
}

async function initializeLogging(ctx: ExtensionContext): Promise<void> {
  ctx.subscriptions.push(extLogger);
  ctx.subscriptions.push(queryServerLogger);
  ctx.subscriptions.push(ideServerLogger);
}

const checkForUpdatesCommand = "codeQL.checkForUpdatesToCLI";

const avoidVersionCheck = "avoid-version-check-at-startup";
const lastVersionChecked = "last-version-checked";
async function assertVSCodeVersionGreaterThan(
  minVersion: string,
  ctx: ExtensionContext,
) {
  // Check if we should reset the version check.
  const lastVersion = await ctx.globalState.get(lastVersionChecked);
  await ctx.globalState.update(lastVersionChecked, vscodeVersion);

  if (lastVersion !== minVersion) {
    // In this case, the version has changed since the last time we checked.
    // If the user has previously opted out of this check, then user has updated their
    // vscode instance since then, so we should check again. Any future warning would
    // be for a different version of vscode.
    await ctx.globalState.update(avoidVersionCheck, false);
  }
  if (await ctx.globalState.get(avoidVersionCheck)) {
    return;
  }
  try {
    const parsedVersion = parse(vscodeVersion);
    const parsedMinVersion = parse(minVersion);
    if (!parsedVersion || !parsedMinVersion) {
      void showAndLogWarningMessage(
        `Could not do a version check of vscode because could not parse version number: actual vscode version ${vscodeVersion} or minimum supported vscode version ${minVersion}.`,
      );
      return;
    }

    if (lt(parsedVersion, parsedMinVersion)) {
      const message = `The CodeQL extension requires VS Code version ${minVersion} or later. Current version is ${vscodeVersion}. Please update VS Code to get the latest features of CodeQL.`;
      const result = await showBinaryChoiceDialog(
        message,
        false,
        "OK",
        "Don't show again",
      );
      if (!result) {
        await ctx.globalState.update(avoidVersionCheck, true);
      }
    }
  } catch (e) {
    void showAndLogWarningMessage(
      `Could not do a version check because of an error: ${getErrorMessage(e)}`,
    );
  }
}<|MERGE_RESOLUTION|>--- conflicted
+++ resolved
@@ -897,41 +897,6 @@
   }
 
   ctx.subscriptions.push(
-<<<<<<< HEAD
-    commandRunner("codeQL.openReferencedFile", async (selectedQuery: Uri) => {
-      await openReferencedFile(qs, cliServer, selectedQuery);
-    }),
-  );
-
-  // Since we are tracking extension usage through commands, this command mirrors the "codeQL.openReferencedFile" command
-  ctx.subscriptions.push(
-    commandRunner(
-      "codeQL.openReferencedFileContextEditor",
-      async (selectedQuery: Uri) => {
-        await openReferencedFile(qs, cliServer, selectedQuery);
-      },
-    ),
-  );
-
-  // Since we are tracking extension usage through commands, this command mirrors the "codeQL.openReferencedFile" command
-  ctx.subscriptions.push(
-    commandRunner(
-      "codeQL.openReferencedFileContextExplorer",
-      async (selectedQuery: Uri) => {
-        await openReferencedFile(qs, cliServer, selectedQuery);
-      },
-    ),
-  );
-
-  ctx.subscriptions.push(
-    commandRunner("codeQL.previewQueryHelp", async (selectedQuery: Uri) => {
-      await previewQueryHelp(app, cliServer, qhelpTmpDir, selectedQuery);
-    }),
-  );
-
-  ctx.subscriptions.push(
-=======
->>>>>>> 7059f461
     commandRunner("codeQL.copyVersion", async () => {
       const text = `CodeQL extension version: ${
         extension?.packageJSON.version
@@ -1036,55 +1001,6 @@
   }
 }
 
-<<<<<<< HEAD
-async function previewQueryHelp(
-  app: ExtensionApp,
-  cliServer: CodeQLCliServer,
-  qhelpTmpDir: DirResult,
-  selectedQuery: Uri,
-): Promise<void> {
-  // selectedQuery is unpopulated when executing through the command palette
-  const pathToQhelp = selectedQuery
-    ? selectedQuery.fsPath
-    : window.activeTextEditor?.document.uri.fsPath;
-  if (pathToQhelp) {
-    // Create temporary directory
-    const relativePathToMd = `${basename(pathToQhelp, ".qhelp")}.md`;
-    const absolutePathToMd = join(qhelpTmpDir.name, relativePathToMd);
-    const uri = Uri.file(absolutePathToMd);
-    try {
-      await cliServer.generateQueryHelp(pathToQhelp, absolutePathToMd);
-      await app.commands.execute("markdown.showPreviewToSide", uri);
-    } catch (e) {
-      const errorMessage = getErrorMessage(e).includes(
-        "Generating qhelp in markdown",
-      )
-        ? redactableError`Could not generate markdown from ${pathToQhelp}: Bad formatting in .qhelp file.`
-        : redactableError`Could not open a preview of the generated file (${absolutePathToMd}).`;
-      void showAndLogExceptionWithTelemetry(errorMessage, {
-        fullMessage: `${errorMessage}\n${getErrorMessage(e)}`,
-      });
-    }
-  }
-}
-
-async function openReferencedFile(
-  qs: QueryRunner,
-  cliServer: CodeQLCliServer,
-  selectedQuery: Uri,
-): Promise<void> {
-  // If no file is selected, the path of the file in the editor is selected
-  const path =
-    selectedQuery?.fsPath || window.activeTextEditor?.document.uri.fsPath;
-  if (qs !== undefined && path) {
-    const resolved = await cliServer.resolveQlref(path);
-    const uri = Uri.file(resolved.resolvedPath);
-    await window.showTextDocument(uri, { preview: false });
-  }
-}
-
-=======
->>>>>>> 7059f461
 function addUnhandledRejectionListener() {
   const handler = (error: unknown) => {
     // This listener will be triggered for errors from other extensions as
