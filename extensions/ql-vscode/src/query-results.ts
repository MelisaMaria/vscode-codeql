import { CancellationTokenSource, env } from 'vscode';

import { QueryWithResults, QueryEvaluationInfo } from './run-queries';
import * as messages from './pure/messages';
import * as cli from './cli';
import * as fs from 'fs-extra';
import * as path from 'path';
import {
  RawResultsSortState,
  SortedResultSetInfo,
  QueryMetadata,
  InterpretedResultsSortState,
  ResultsPaths,
  SarifInterpretationData,
  GraphInterpretationData
} from './pure/interface-types';
import { DatabaseInfo } from './pure/interface-types';
import { QueryStatus } from './query-status';
import { RemoteQueryHistoryItem } from './remote-queries/remote-query-history-item';

/**
 * query-results.ts
 * ----------------
 *
 * A collection of classes and functions that collectively
 * manage query results.
 */

/**
 * A description of the information about a query
 * that is available before results are populated.
 */
export interface InitialQueryInfo {
  userSpecifiedLabel?: string; // if missing, use a default label
  readonly queryText: string; // text of the selected file, or the selected text when doing quick eval
  readonly isQuickQuery: boolean;
  readonly isQuickEval: boolean;
  readonly quickEvalPosition?: messages.Position;
  readonly queryPath: string;
  readonly databaseInfo: DatabaseInfo
  readonly start: Date;
  readonly id: string; // unique id for this query.
}

export class CompletedQueryInfo implements QueryWithResults {
  readonly query: QueryEvaluationInfo;
  readonly result: messages.EvaluationResult;
  readonly logFileLocation?: string;
  resultCount: number;

  /**
   * This dispose method is called when the query is removed from the history view.
   */
  dispose: () => void;

  /**
   * Map from result set name to SortedResultSetInfo.
   */
  sortedResultsInfo: Record<string, SortedResultSetInfo>;

  /**
   * How we're currently sorting alerts. This is not mere interface
   * state due to truncation; on re-sort, we want to read in the file
   * again, sort it, and only ship off a reasonable number of results
   * to the webview. Undefined means to use whatever order is in the
   * sarif file.
   */
  interpretedResultsSortState: InterpretedResultsSortState | undefined;

  /**
   * Note that in the {@link FullQueryInfo.slurp} method, we create a CompletedQueryInfo instance
   * by explicitly setting the prototype in order to avoid calling this constructor.
   */
  constructor(
    evaluation: QueryWithResults,
  ) {
    this.query = evaluation.query;
    this.result = evaluation.result;
    this.logFileLocation = evaluation.logFileLocation;

    // Use the dispose method from the evaluation.
    // The dispose will clean up any additional log locations that this
    // query may have created.
    this.dispose = evaluation.dispose;

    this.sortedResultsInfo = {};
    this.resultCount = 0;
  }

  setResultCount(value: number) {
    this.resultCount = value;
  }

  get statusString(): string {
    switch (this.result.resultType) {
      case messages.QueryResultType.CANCELLATION:
        return `cancelled after ${Math.round(this.result.evaluationTime / 1000)} seconds`;
      case messages.QueryResultType.OOM:
        return 'out of memory';
      case messages.QueryResultType.SUCCESS:
        return `finished in ${Math.round(this.result.evaluationTime / 1000)} seconds`;
      case messages.QueryResultType.TIMEOUT:
        return `timed out after ${Math.round(this.result.evaluationTime / 1000)} seconds`;
      case messages.QueryResultType.OTHER_ERROR:
      default:
        return this.result.message ? `failed: ${this.result.message}` : 'failed';
    }
  }

  getResultsPath(selectedTable: string, useSorted = true): string {
    if (!useSorted) {
      return this.query.resultsPaths.resultsPath;
    }
    return this.sortedResultsInfo[selectedTable]?.resultsPath
      || this.query.resultsPaths.resultsPath;
  }

  get didRunSuccessfully(): boolean {
    return this.result.resultType === messages.QueryResultType.SUCCESS;
  }

  async updateSortState(
    server: cli.CodeQLCliServer,
    resultSetName: string,
    sortState?: RawResultsSortState
  ): Promise<void> {
    if (sortState === undefined) {
      delete this.sortedResultsInfo[resultSetName];
      return;
    }

    const sortedResultSetInfo: SortedResultSetInfo = {
      resultsPath: this.query.getSortedResultSetPath(resultSetName),
      sortState
    };

    await server.sortBqrs(
      this.query.resultsPaths.resultsPath,
      sortedResultSetInfo.resultsPath,
      resultSetName,
      [sortState.columnIndex],
      [sortState.sortDirection]
    );
    this.sortedResultsInfo[resultSetName] = sortedResultSetInfo;
  }

  async updateInterpretedSortState(sortState?: InterpretedResultsSortState): Promise<void> {
    this.interpretedResultsSortState = sortState;
  }
}


/**
 * Call cli command to interpret SARIF results.
 */
export async function interpretResultsSarif(
  cli: cli.CodeQLCliServer,
  metadata: QueryMetadata | undefined,
  resultsPaths: ResultsPaths,
  sourceInfo?: cli.SourceInfo
): Promise<SarifInterpretationData> {
  const { resultsPath, interpretedResultsPath } = resultsPaths;
  if (await fs.pathExists(interpretedResultsPath)) {
    return { ...JSON.parse(await fs.readFile(interpretedResultsPath, 'utf8')), t: 'SarifInterpretationData' };
  }
  const res = await cli.interpretBqrsSarif(ensureMetadataIsComplete(metadata), resultsPath, interpretedResultsPath, sourceInfo);
  return { ...res, t: 'SarifInterpretationData' };
}

/**
 * Call cli command to interpret graph results.
 */
export async function interpretGraphResults(
  cli: cli.CodeQLCliServer,
  metadata: QueryMetadata | undefined,
  resultsPaths: ResultsPaths,
  sourceInfo?: cli.SourceInfo
): Promise<GraphInterpretationData> {
  const { resultsPath, interpretedResultsPath } = resultsPaths;
  if (await fs.pathExists(interpretedResultsPath)) {
    const dot = await cli.readDotFiles(interpretedResultsPath);
    return { dot, t: 'GraphInterpretationData' };
  }

  const dot = await cli.interpretBqrsGraph(ensureMetadataIsComplete(metadata), resultsPath, interpretedResultsPath, sourceInfo);
  return { dot, t: 'GraphInterpretationData' };
}

export function ensureMetadataIsComplete(metadata: QueryMetadata | undefined) {
  if (metadata === undefined) {
    throw new Error('Can\'t interpret results without query metadata');
  }
  if (metadata.kind === undefined) {
    throw new Error('Can\'t interpret results without query metadata including kind');
  }
  if (metadata.id === undefined) {
    // Interpretation per se doesn't really require an id, but the
    // SARIF format does, so in the absence of one, we use a dummy id.
    metadata.id = 'dummy-id';
  }
  return metadata;
}

/**
 * Used in Interface and Compare-Interface for queries that we know have been complated.
 */
export type CompletedLocalQueryInfo = LocalQueryInfo & {
  completedQuery: CompletedQueryInfo
};

export type QueryHistoryInfo = LocalQueryInfo | RemoteQueryHistoryItem;

export class LocalQueryInfo {
  readonly t = 'local';

  public failureReason: string | undefined;
  public completedQuery: CompletedQueryInfo | undefined;
  public evalLogLocation: string | undefined;
  public evalLogSummaryLocation: string | undefined;
<<<<<<< HEAD
  public evalLogSummarySymbolsLocation: string | undefined;
  public evalLogJsonSummaryLocation: string | undefined;
=======
  public jsonEvalLogSummaryLocation: string | undefined;
>>>>>>> b8cca29e

  /**
   * Note that in the {@link slurpQueryHistory} method, we create a FullQueryInfo instance
   * by explicitly setting the prototype in order to avoid calling this constructor.
   */
  constructor(
    public readonly initialInfo: InitialQueryInfo,
    private cancellationSource?: CancellationTokenSource // used to cancel in progress queries
  ) { /**/ }

  cancel() {
    this.cancellationSource?.cancel();
    // query is no longer in progress, can delete the cancellation token source
    this.cancellationSource?.dispose();
    delete this.cancellationSource;
  }

  get startTime() {
    return this.initialInfo.start.toLocaleString(env.language);
  }

  get userSpecifiedLabel() {
    return this.initialInfo.userSpecifiedLabel;
  }

  set userSpecifiedLabel(label: string | undefined) {
    this.initialInfo.userSpecifiedLabel = label;
  }

  /**
   * The query's file name, unless it is a quick eval.
   * Queries run through quick evaluation are not usually the entire query file.
   * Label them differently and include the line numbers.
   */
  getQueryFileName() {
    if (this.initialInfo.quickEvalPosition) {
      const { line, endLine, fileName } = this.initialInfo.quickEvalPosition;
      const lineInfo = line === endLine ? `${line}` : `${line}-${endLine}`;
      return `${path.basename(fileName)}:${lineInfo}`;
    }
    return path.basename(this.initialInfo.queryPath);
  }

  /**
   * Three cases:
   *
   * - If this is a completed query, use the query name from the query metadata.
   * - If this is a quick eval, return the query name with a prefix
   * - Otherwise, return the query file name.
   */
  getQueryName() {
    if (this.initialInfo.quickEvalPosition) {
      return 'Quick evaluation of ' + this.getQueryFileName();
    } else if (this.completedQuery?.query.metadata?.name) {
      return this.completedQuery?.query.metadata?.name;
    } else {
      return this.getQueryFileName();
    }
  }

  get completed(): boolean {
    return !!this.completedQuery;
  }

  completeThisQuery(info: QueryWithResults) {
    this.completedQuery = new CompletedQueryInfo(info);

    // dispose of the cancellation token source and also ensure the source is not serialized as JSON
    this.cancellationSource?.dispose();
    delete this.cancellationSource;
  }

  /**
   * If there is a failure reason, then this query has failed.
   * If there is no completed query, then this query is still running.
   * If there is a completed query, then check if didRunSuccessfully.
   * If true, then this query has completed successfully, otherwise it has failed.
   */
  get status(): QueryStatus {
    if (this.failureReason) {
      return QueryStatus.Failed;
    } else if (!this.completedQuery) {
      return QueryStatus.InProgress;
    } else if (this.completedQuery.didRunSuccessfully) {
      return QueryStatus.Completed;
    } else {
      return QueryStatus.Failed;
    }
  }
}<|MERGE_RESOLUTION|>--- conflicted
+++ resolved
@@ -217,12 +217,8 @@
   public completedQuery: CompletedQueryInfo | undefined;
   public evalLogLocation: string | undefined;
   public evalLogSummaryLocation: string | undefined;
-<<<<<<< HEAD
+  public jsonEvalLogSummaryLocation: string | undefined;
   public evalLogSummarySymbolsLocation: string | undefined;
-  public evalLogJsonSummaryLocation: string | undefined;
-=======
-  public jsonEvalLogSummaryLocation: string | undefined;
->>>>>>> b8cca29e
 
   /**
    * Note that in the {@link slurpQueryHistory} method, we create a FullQueryInfo instance
