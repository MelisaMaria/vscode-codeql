--- conflicted
+++ resolved
@@ -68,11 +68,8 @@
 
     variantAnalysisManagerStub = {
       onVariantAnalysisAdded: sandbox.stub(),
-<<<<<<< HEAD
-      onVariantAnalysisStatusUpdated: sandbox.stub()
-=======
+      onVariantAnalysisStatusUpdated: sandbox.stub(),
       onVariantAnalysisRemoved: sandbox.stub()
->>>>>>> 88edcaf0
     } as any as VariantAnalysisManager;
   });
 
