--- conflicted
+++ resolved
@@ -164,17 +164,9 @@
 /**
  * Clear the cache of a dataset
  */
-<<<<<<< HEAD
-export const clearCache = new rpc.RequestType<WithProgressId<ClearCacheParams>, ClearCacheResult, void>('evaluation/clearCache');
-/**
- * Trim the cache of a dataset
- */
-export const trimCache = new rpc.RequestType<WithProgressId<TrimCacheParams>, ClearCacheResult, void>('evaluation/trimCache');
-=======
 export const clearCache = new rpc.RequestType<
   WithProgressId<ClearCacheParams>,
   ClearCacheResult,
-  void,
   void
 >("evaluation/clearCache");
 /**
@@ -183,38 +175,26 @@
 export const trimCache = new rpc.RequestType<
   WithProgressId<TrimCacheParams>,
   ClearCacheResult,
-  void,
   void
 >("evaluation/trimCache");
->>>>>>> f6613867
 
 /**
  * Clear the pack cache
  */
-<<<<<<< HEAD
-export const clearPackCache = new rpc.RequestType<WithProgressId<ClearPackCacheParams>, ClearPackCacheResult, void>('evaluation/clearPackCache');
-=======
 export const clearPackCache = new rpc.RequestType<
   WithProgressId<ClearPackCacheParams>,
   ClearPackCacheResult,
-  void,
   void
 >("evaluation/clearPackCache");
->>>>>>> f6613867
 
 /**
  * Run a query on a database
  */
-<<<<<<< HEAD
-export const runQuery = new rpc.RequestType<WithProgressId<RunQueryParams>, RunQueryResult, void>('evaluation/runQuery');
-=======
 export const runQuery = new rpc.RequestType<
   WithProgressId<RunQueryParams>,
   RunQueryResult,
-  void,
   void
 >("evaluation/runQuery");
->>>>>>> f6613867
 
 export const registerDatabases = new rpc.RequestType<
   WithProgressId<RegisterDatabasesParams>,
