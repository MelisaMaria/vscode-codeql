--- conflicted
+++ resolved
@@ -1,20 +1,14 @@
 import { Uri, window } from "vscode";
 import { AppCommandManager } from "../commands";
 import { showBinaryChoiceDialog } from "./dialog";
-<<<<<<< HEAD
-import { redactableError } from "../errors";
-import { asError, getErrorMessage, getErrorStack } from "../helpers-pure";
-import { extLogger, showAndLogExceptionWithTelemetry } from "../logging";
-=======
-import { redactableError } from "../../pure/errors";
+import { redactableError } from "../../common/errors";
 import {
   asError,
   getErrorMessage,
   getErrorStack,
-} from "../../pure/helpers-pure";
+} from "../../common/helpers-pure";
 import { showAndLogExceptionWithTelemetry } from "../logging";
 import { extLogger } from "../logging/vscode";
->>>>>>> 7f9208f1
 import { telemetryListener } from "./telemetry";
 
 export async function tryOpenExternalFile(
