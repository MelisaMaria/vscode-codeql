import * as path from 'path';

import * as ghApiClient from './gh-api/gh-api-client';
import { CancellationToken, commands, EventEmitter, ExtensionContext, window } from 'vscode';
import { DisposableObject } from '../pure/disposable-object';
import { Credentials } from '../authentication';
import { VariantAnalysisMonitor } from './variant-analysis-monitor';
import {
  VariantAnalysis as VariantAnalysisApiResponse,
  VariantAnalysisRepoTask,
  VariantAnalysisScannedRepository as ApiVariantAnalysisScannedRepository
} from './gh-api/variant-analysis';
import {
  isVariantAnalysisComplete,
  VariantAnalysis, VariantAnalysisQueryLanguage,
  VariantAnalysisScannedRepository,
  VariantAnalysisScannedRepositoryDownloadStatus,
  VariantAnalysisScannedRepositoryResult,
  VariantAnalysisScannedRepositoryState
} from './shared/variant-analysis';
import { getErrorMessage } from '../pure/helpers-pure';
import { VariantAnalysisView } from './variant-analysis-view';
import { VariantAnalysisViewManager } from './variant-analysis-view-manager';
import { VariantAnalysisResultsManager } from './variant-analysis-results-manager';
import { getControllerRepo } from './run-remote-query';
import { processUpdatedVariantAnalysis } from './variant-analysis-processor';
import PQueue from 'p-queue';
import { createTimestampFile, showAndLogErrorMessage } from '../helpers';
import * as fs from 'fs-extra';

export class VariantAnalysisManager extends DisposableObject implements VariantAnalysisViewManager<VariantAnalysisView> {
  private readonly _onVariantAnalysisAdded = this.push(new EventEmitter<VariantAnalysis>());
  public readonly onVariantAnalysisAdded = this._onVariantAnalysisAdded.event;
  private readonly _onVariantAnalysisStatusUpdated = this.push(new EventEmitter<VariantAnalysis>());
  public readonly onVariantAnalysisStatusUpdated = this._onVariantAnalysisStatusUpdated.event;

  private readonly _onVariantAnalysisRemoved = this.push(new EventEmitter<VariantAnalysis>());
  public readonly onVariantAnalysisRemoved = this._onVariantAnalysisRemoved.event;

  private readonly variantAnalysisMonitor: VariantAnalysisMonitor;
  private readonly variantAnalyses = new Map<number, VariantAnalysis>();
  private readonly views = new Map<number, VariantAnalysisView>();
  private static readonly maxConcurrentDownloads = 3;
  private readonly queue = new PQueue({ concurrency: VariantAnalysisManager.maxConcurrentDownloads });

  constructor(
    private readonly ctx: ExtensionContext,
    private readonly storagePath: string,
    private readonly variantAnalysisResultsManager: VariantAnalysisResultsManager
  ) {
    super();
    this.variantAnalysisMonitor = this.push(new VariantAnalysisMonitor(ctx));
    this.variantAnalysisMonitor.onVariantAnalysisChange(this.onVariantAnalysisUpdated.bind(this));

    this.variantAnalysisResultsManager = variantAnalysisResultsManager;
    this.variantAnalysisResultsManager.onResultLoaded(this.onRepoResultLoaded.bind(this));
  }

  public async rehydrateVariantAnalysis(variantAnalysis: VariantAnalysis) {
    if (!(await this.variantAnalysisRecordExists(variantAnalysis.id))) {
      // In this case, the variant analysis was deleted from disk, most likely because
      // it was purged by another workspace.
      this._onVariantAnalysisRemoved.fire(variantAnalysis);
    } else {
<<<<<<< HEAD
      this.variantAnalyses.set(variantAnalysis.id, variantAnalysis);
      await this.getView(variantAnalysis.id)?.updateView(variantAnalysis);

      if (!await isVariantAnalysisComplete(variantAnalysis, this.makeResultDownloadChecker(variantAnalysis))) {
=======
      await this.setVariantAnalysis(variantAnalysis);
      if (status === QueryStatus.InProgress) {
        // In this case, last time we checked, the query was still in progress.
        // We need to setup the monitor to check for completion.
>>>>>>> 1cce7ae0
        await commands.executeCommand('codeQL.monitorVariantAnalysis', variantAnalysis);
      }
    }
  }

  private makeResultDownloadChecker(variantAnalysis: VariantAnalysis): (repo: VariantAnalysisScannedRepository) => Promise<boolean> {
    const storageLocation = this.getVariantAnalysisStorageLocation(variantAnalysis.id);
    return (repo) => this.variantAnalysisResultsManager.isVariantAnalysisRepoDownloaded(storageLocation, repo.repository.fullName);
  }

  public async removeVariantAnalysis(variantAnalysis: VariantAnalysis) {
    this.variantAnalysisResultsManager.removeAnalysisResults(variantAnalysis);
    await this.removeStorageDirectory(variantAnalysis.id);
    this.variantAnalyses.delete(variantAnalysis.id);

    // This will automatically unregister the view
    this.views.get(variantAnalysis.id)?.dispose();
  }

  private async removeStorageDirectory(variantAnalysisId: number) {
    const storageLocation = this.getVariantAnalysisStorageLocation(variantAnalysisId);
    await fs.remove(storageLocation);
  }

  public async showView(variantAnalysisId: number): Promise<void> {
    if (!this.variantAnalyses.get(variantAnalysisId)) {
      void showAndLogErrorMessage(`No variant analysis found with id: ${variantAnalysisId}.`);
    }
    if (!this.views.has(variantAnalysisId)) {
      // The view will register itself with the manager, so we don't need to do anything here.
      this.track(new VariantAnalysisView(this.ctx, variantAnalysisId, this));
    }

    const variantAnalysisView = this.views.get(variantAnalysisId)!;
    await variantAnalysisView.openView();
    return;
  }

  public registerView(view: VariantAnalysisView): void {
    if (this.views.has(view.variantAnalysisId)) {
      throw new Error(`View for variant analysis with id: ${view.variantAnalysisId} already exists`);
    }

    this.views.set(view.variantAnalysisId, view);
  }

  public unregisterView(view: VariantAnalysisView): void {
    this.views.delete(view.variantAnalysisId);
    this.disposeAndStopTracking(view);
  }

  public getView(variantAnalysisId: number): VariantAnalysisView | undefined {
    return this.views.get(variantAnalysisId);
  }

  public async getVariantAnalysis(variantAnalysisId: number): Promise<VariantAnalysis | undefined> {
    return this.variantAnalyses.get(variantAnalysisId);
  }

  public get variantAnalysesSize(): number {
    return this.variantAnalyses.size;
  }

  public async loadResults(variantAnalysisId: number, repositoryFullName: string): Promise<void> {
    const variantAnalysis = this.variantAnalyses.get(variantAnalysisId);
    if (!variantAnalysis) {
      throw new Error(`No variant analysis with id: ${variantAnalysisId}`);
    }

    await this.variantAnalysisResultsManager.loadResults(variantAnalysisId, this.getVariantAnalysisStorageLocation(variantAnalysisId), repositoryFullName);
  }

  private async variantAnalysisRecordExists(variantAnalysisId: number): Promise<boolean> {
    const filePath = this.getVariantAnalysisStorageLocation(variantAnalysisId);
    return await fs.pathExists(filePath);
  }

  public async onVariantAnalysisUpdated(variantAnalysis: VariantAnalysis | undefined): Promise<void> {
    if (!variantAnalysis) {
      return;
    }

    await this.setVariantAnalysis(variantAnalysis);
    this._onVariantAnalysisStatusUpdated.fire(variantAnalysis);
  }

  public async onVariantAnalysisSubmitted(variantAnalysis: VariantAnalysis): Promise<void> {
    await this.setVariantAnalysis(variantAnalysis);

    await this.prepareStorageDirectory(variantAnalysis.id);

    this._onVariantAnalysisAdded.fire(variantAnalysis);
  }

  private async setVariantAnalysis(variantAnalysis: VariantAnalysis): Promise<void> {
    this.variantAnalyses.set(variantAnalysis.id, variantAnalysis);
    await this.getView(variantAnalysis.id)?.updateView(variantAnalysis);
  }

  private async onRepoResultLoaded(repositoryResult: VariantAnalysisScannedRepositoryResult): Promise<void> {
    await this.getView(repositoryResult.variantAnalysisId)?.sendRepositoryResults([repositoryResult]);
  }

  private async onRepoStateUpdated(variantAnalysisId: number, repoState: VariantAnalysisScannedRepositoryState): Promise<void> {
    await this.getView(variantAnalysisId)?.updateRepoState(repoState);
  }

  public async monitorVariantAnalysis(
    variantAnalysis: VariantAnalysis,
    cancellationToken: CancellationToken
  ): Promise<void> {
    await this.variantAnalysisMonitor.monitorVariantAnalysis(variantAnalysis, cancellationToken);
  }

  public async autoDownloadVariantAnalysisResult(
    scannedRepo: ApiVariantAnalysisScannedRepository,
    variantAnalysisSummary: VariantAnalysisApiResponse,
    cancellationToken: CancellationToken
  ): Promise<void> {
    const repoState = {
      repositoryId: scannedRepo.repository.id,
      downloadStatus: VariantAnalysisScannedRepositoryDownloadStatus.Pending,
    };

    await this.onRepoStateUpdated(variantAnalysisSummary.id, repoState);

    const credentials = await Credentials.initialize(this.ctx);
    if (!credentials) { throw Error('Error authenticating with GitHub'); }

    if (cancellationToken && cancellationToken.isCancellationRequested) {
      repoState.downloadStatus = VariantAnalysisScannedRepositoryDownloadStatus.Failed;
      await this.onRepoStateUpdated(variantAnalysisSummary.id, repoState);
      return;
    }

    let repoTask: VariantAnalysisRepoTask;
    try {
      repoTask = await ghApiClient.getVariantAnalysisRepo(
        credentials,
        variantAnalysisSummary.controller_repo.id,
        variantAnalysisSummary.id,
        scannedRepo.repository.id
      );
    } catch (e) {
      repoState.downloadStatus = VariantAnalysisScannedRepositoryDownloadStatus.Failed;
      await this.onRepoStateUpdated(variantAnalysisSummary.id, repoState);
      throw new Error(`Could not download the results for variant analysis with id: ${variantAnalysisSummary.id}. Error: ${getErrorMessage(e)}`);
    }

    if (repoTask.artifact_url) {
      repoState.downloadStatus = VariantAnalysisScannedRepositoryDownloadStatus.InProgress;
      await this.onRepoStateUpdated(variantAnalysisSummary.id, repoState);

      await this.variantAnalysisResultsManager.download(credentials, variantAnalysisSummary.id, repoTask, this.getVariantAnalysisStorageLocation(variantAnalysisSummary.id));
    }

    repoState.downloadStatus = VariantAnalysisScannedRepositoryDownloadStatus.Succeeded;
    await this.onRepoStateUpdated(variantAnalysisSummary.id, repoState);
  }

  public async enqueueDownload(
    scannedRepo: ApiVariantAnalysisScannedRepository,
    variantAnalysisSummary: VariantAnalysisApiResponse,
    token: CancellationToken
  ): Promise<void> {
    await this.queue.add(() => this.autoDownloadVariantAnalysisResult(scannedRepo, variantAnalysisSummary, token));
  }

  public downloadsQueueSize(): number {
    return this.queue.pending;
  }

  public getVariantAnalysisStorageLocation(variantAnalysisId: number): string {
    return path.join(
      this.storagePath,
      `${variantAnalysisId}`
    );
  }

  /**
   * Prepares a directory for storing results for a variant analysis.
   * This directory contains a timestamp file, which will be
   * used by the query history manager to determine when the directory
   * should be deleted.
   */
  private async prepareStorageDirectory(variantAnalysisId: number): Promise<void> {
    await createTimestampFile(this.getVariantAnalysisStorageLocation(variantAnalysisId));
  }

  public async promptOpenVariantAnalysis() {
    const credentials = await Credentials.initialize(this.ctx);
    if (!credentials) { throw Error('Error authenticating with GitHub'); }

    const controllerRepo = await getControllerRepo(credentials);

    const variantAnalysisIdString = await window.showInputBox({
      title: 'Enter the variant analysis ID',
    });
    if (!variantAnalysisIdString) {
      return;
    }
    const variantAnalysisId = parseInt(variantAnalysisIdString, 10);

    const variantAnalysisResponse = await ghApiClient.getVariantAnalysis(credentials, controllerRepo.id, variantAnalysisId);

    const processedVariantAnalysis = processUpdatedVariantAnalysis({
      // We don't really know these values, so just fill in some placeholder values
      query: {
        name: `Variant analysis ${variantAnalysisId}`,
        filePath: `variant_analysis_${variantAnalysisId}.ql`,
        language: variantAnalysisResponse.query_language as VariantAnalysisQueryLanguage,
        text: '',
      },
      databases: {},
      executionStartTime: 0,
    }, variantAnalysisResponse);

    void commands.executeCommand('codeQL.openVariantAnalysisView', processedVariantAnalysis.id);
    void commands.executeCommand('codeQL.monitorVariantAnalysis', processedVariantAnalysis);

    this._onVariantAnalysisAdded.fire(processedVariantAnalysis);
  }
}<|MERGE_RESOLUTION|>--- conflicted
+++ resolved
@@ -62,17 +62,8 @@
       // it was purged by another workspace.
       this._onVariantAnalysisRemoved.fire(variantAnalysis);
     } else {
-<<<<<<< HEAD
-      this.variantAnalyses.set(variantAnalysis.id, variantAnalysis);
-      await this.getView(variantAnalysis.id)?.updateView(variantAnalysis);
-
+      await this.setVariantAnalysis(variantAnalysis);
       if (!await isVariantAnalysisComplete(variantAnalysis, this.makeResultDownloadChecker(variantAnalysis))) {
-=======
-      await this.setVariantAnalysis(variantAnalysis);
-      if (status === QueryStatus.InProgress) {
-        // In this case, last time we checked, the query was still in progress.
-        // We need to setup the monitor to check for completion.
->>>>>>> 1cce7ae0
         await commands.executeCommand('codeQL.monitorVariantAnalysis', variantAnalysis);
       }
     }
