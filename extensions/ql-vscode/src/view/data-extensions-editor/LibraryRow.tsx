import * as React from "react";
import { useCallback, useMemo, useState } from "react";
import styled from "styled-components";
import { ExternalApiUsage } from "../../data-extensions-editor/external-api-usage";
import { ModeledMethod } from "../../data-extensions-editor/modeled-method";
import { ModeledMethodDataGrid } from "./ModeledMethodDataGrid";
import { calculateModeledPercentage } from "../../data-extensions-editor/shared/modeled-percentage";
import { percentFormatter } from "./formatters";
import { Codicon } from "../common";
import { Mode } from "../../data-extensions-editor/shared/mode";
import {
  VSCodeButton,
  VSCodeDivider,
  VSCodeTag,
} from "@vscode/webview-ui-toolkit/react";

const LibraryContainer = styled.div`
  background-color: var(--vscode-peekViewResult-background);
  padding: 0.3rem;
  margin-bottom: 1rem;
  border-radius: 0.3rem;
`;

const TitleContainer = styled.button`
  display: flex;
  gap: 0.5em;
  align-items: center;
  width: 100%;
  padding-top: 0.3rem;
  padding-bottom: 0.3rem;

  color: var(--vscode-editor-foreground);
  background-color: transparent;
  border: none;
  cursor: pointer;
`;

const SectionDivider = styled(VSCodeDivider)`
  padding-top: 0.3rem;
  padding-bottom: 0.3rem;
`;

const NameContainer = styled.div`
  display: flex;
  gap: 0.5em;
  align-items: baseline;
  flex-grow: 1;
  text-align: left;
`;

const DependencyName = styled.span`
  font-size: 1.2em;
  font-weight: bold;
`;

const ModeledPercentage = styled.span`
  color: var(--vscode-descriptionForeground);
`;

<<<<<<< HEAD
const UnsavedLabel = styled.span`
  text-transform: uppercase;
  background-color: var(--vscode-input-background);
  padding: 0.2em 0.4em;
  border-radius: 0.2em;
=======
const TitleButton = styled(VSCodeButton)`
  background-color: transparent;

  &:hover {
    pointer: cursor;
    background-color: var(--vscode-button-secondaryBackground);
  }
>>>>>>> 8fab24f4
`;

const ButtonsContainer = styled.div`
  display: flex;
  gap: 0.4em;
  justify-content: right;
  margin-bottom: 1rem;
  margin-right: 1rem;
`;

type Props = {
  title: string;
  externalApiUsages: ExternalApiUsage[];
  modeledMethods: Record<string, ModeledMethod>;
  mode: Mode;
  hasUnsavedChanges: boolean;
  onChange: (
    modelName: string,
    externalApiUsage: ExternalApiUsage,
    modeledMethod: ModeledMethod,
  ) => void;
};

export const LibraryRow = ({
  title,
  externalApiUsages,
  modeledMethods,
  mode,
  hasUnsavedChanges,
  onChange,
}: Props) => {
  const modeledPercentage = useMemo(() => {
    return calculateModeledPercentage(externalApiUsages);
  }, [externalApiUsages]);

  const [isExpanded, setExpanded] = useState(modeledPercentage < 100);

  const toggleExpanded = useCallback(async () => {
    setExpanded((oldIsExpanded) => !oldIsExpanded);
  }, []);

  const handleModelWithAI = useCallback(async (e: React.MouseEvent) => {
    e.stopPropagation();
    e.preventDefault();
  }, []);

  const handleModelFromSource = useCallback(async (e: React.MouseEvent) => {
    e.stopPropagation();
    e.preventDefault();
  }, []);

  const handleSave = useCallback(async (e: React.MouseEvent) => {
    e.stopPropagation();
    e.preventDefault();
  }, []);

  const onChangeWithModelName = useCallback(
    (externalApiUsage: ExternalApiUsage, modeledMethod: ModeledMethod) => {
      onChange(title, externalApiUsage, modeledMethod);
    },
    [onChange, title],
  );

  return (
    <LibraryContainer>
      <TitleContainer onClick={toggleExpanded} aria-expanded={isExpanded}>
        {isExpanded ? (
          <Codicon name="chevron-down" label="Collapse" />
        ) : (
          <Codicon name="chevron-right" label="Expand" />
        )}
        <NameContainer>
          <DependencyName>{title}</DependencyName>
          <ModeledPercentage>
            {percentFormatter.format(modeledPercentage / 100)} modeled
          </ModeledPercentage>
          {hasUnsavedChanges ? <VSCodeTag>UNSAVED</VSCodeTag> : null}
        </NameContainer>
        <VSCodeButton appearance="icon" onClick={handleModelWithAI}>
          <Codicon name="lightbulb-autofix" label="Model with AI" />
          &nbsp;Model with AI
        </VSCodeButton>
        <VSCodeButton appearance="icon" onClick={handleModelFromSource}>
          <Codicon name="code" label="Model from source" />
          &nbsp;Model from source
        </VSCodeButton>
      </TitleContainer>
      {isExpanded && (
        <>
          <SectionDivider />
          <ModeledMethodDataGrid
            externalApiUsages={externalApiUsages}
            modeledMethods={modeledMethods}
            mode={mode}
            onChange={onChangeWithModelName}
          />
          <SectionDivider />
          <ButtonsContainer>
            <VSCodeButton onClick={handleSave} disabled={!hasUnsavedChanges}>
              Save
            </VSCodeButton>
          </ButtonsContainer>
        </>
      )}
    </LibraryContainer>
  );
};<|MERGE_RESOLUTION|>--- conflicted
+++ resolved
@@ -55,23 +55,6 @@
 
 const ModeledPercentage = styled.span`
   color: var(--vscode-descriptionForeground);
-`;
-
-<<<<<<< HEAD
-const UnsavedLabel = styled.span`
-  text-transform: uppercase;
-  background-color: var(--vscode-input-background);
-  padding: 0.2em 0.4em;
-  border-radius: 0.2em;
-=======
-const TitleButton = styled(VSCodeButton)`
-  background-color: transparent;
-
-  &:hover {
-    pointer: cursor;
-    background-color: var(--vscode-button-secondaryBackground);
-  }
->>>>>>> 8fab24f4
 `;
 
 const ButtonsContainer = styled.div`
