--- conflicted
+++ resolved
@@ -5,18 +5,10 @@
   SetComparisonsMessage,
 } from "../../common/interface-types";
 import { className } from "../results/result-table-utils";
-<<<<<<< HEAD
-import RawTableRow from "../results/RawTableRow";
-=======
->>>>>>> 9cb4d233
 import { vscode } from "../vscode-api";
 import TextButton from "../common/TextButton";
 import { styled } from "styled-components";
-<<<<<<< HEAD
-import { Row } from "../../common/raw-result-types";
-=======
 import { RawCompareResultTable } from "./RawCompareResultTable";
->>>>>>> 9cb4d233
 
 interface Props {
   queryInfo: SetComparisonQueryInfoMessage;
@@ -48,27 +40,6 @@
     });
   }
 
-<<<<<<< HEAD
-  function createRows(rows: Row[], databaseUri: string) {
-    return (
-      <tbody>
-        {rows.map((row, rowIndex) => (
-          <RawTableRow
-            key={rowIndex}
-            rowIndex={rowIndex}
-            row={row}
-            databaseUri={databaseUri}
-            onSelected={() => {
-              sendTelemetry("comapre-view-result-clicked");
-            }}
-          />
-        ))}
-      </tbody>
-    );
-  }
-
-=======
->>>>>>> 9cb4d233
   return (
     <Table>
       <thead>
