--- conflicted
+++ resolved
@@ -1,176 +1,16 @@
 import * as React from 'react';
 import { useEffect, useState } from 'react';
 
-<<<<<<< HEAD
-import { VariantAnalysis as VariantAnalysisDomainModel } from '../../remote-queries/shared/variant-analysis';
-=======
 import {
   VariantAnalysis as VariantAnalysisDomainModel,
-  VariantAnalysisQueryLanguage,
-  VariantAnalysisRepoStatus, VariantAnalysisScannedRepositoryResult,
-  VariantAnalysisStatus
+  VariantAnalysisScannedRepositoryResult,
 } from '../../remote-queries/shared/variant-analysis';
->>>>>>> ab9cf465
 import { VariantAnalysisContainer } from './VariantAnalysisContainer';
 import { VariantAnalysisHeader } from './VariantAnalysisHeader';
 import { VariantAnalysisOutcomePanels } from './VariantAnalysisOutcomePanels';
 import { VariantAnalysisLoading } from './VariantAnalysisLoading';
-<<<<<<< HEAD
 import { ToVariantAnalysisMessage } from '../../pure/interface-types';
 import { vscode } from '../vscode-api';
-=======
-
-const variantAnalysis: VariantAnalysisDomainModel = {
-  id: 1,
-  controllerRepoId: 1,
-  actionsWorkflowRunId: 789263,
-  query: {
-    name: 'Example query',
-    filePath: 'example.ql',
-    language: VariantAnalysisQueryLanguage.Javascript,
-  },
-  databases: {},
-  status: VariantAnalysisStatus.InProgress,
-  scannedRepos: [
-    {
-      repository: {
-        id: 1,
-        fullName: 'octodemo/hello-world-1',
-        private: false,
-      },
-      analysisStatus: VariantAnalysisRepoStatus.Succeeded,
-    },
-    {
-      repository: {
-        id: 2,
-        fullName: 'octodemo/hello-world-2',
-        private: false,
-      },
-      analysisStatus: VariantAnalysisRepoStatus.Canceled,
-    },
-    {
-      repository: {
-        id: 3,
-        fullName: 'octodemo/hello-world-3',
-        private: false,
-      },
-      analysisStatus: VariantAnalysisRepoStatus.TimedOut,
-    },
-    {
-      repository: {
-        id: 4,
-        fullName: 'octodemo/hello-world-4',
-        private: false,
-      },
-      analysisStatus: VariantAnalysisRepoStatus.Failed,
-    },
-    {
-      repository: {
-        id: 5,
-        fullName: 'octodemo/hello-world-5',
-        private: false,
-      },
-      analysisStatus: VariantAnalysisRepoStatus.InProgress,
-    },
-    {
-      repository: {
-        id: 6,
-        fullName: 'octodemo/hello-world-6',
-        private: false,
-      },
-      analysisStatus: VariantAnalysisRepoStatus.InProgress,
-    },
-    {
-      repository: {
-        id: 7,
-        fullName: 'octodemo/hello-world-7',
-        private: false,
-      },
-      analysisStatus: VariantAnalysisRepoStatus.Pending,
-    },
-    {
-      repository: {
-        id: 8,
-        fullName: 'octodemo/hello-world-8',
-        private: false,
-      },
-      analysisStatus: VariantAnalysisRepoStatus.Pending,
-    },
-    {
-      repository: {
-        id: 9,
-        fullName: 'octodemo/hello-world-9',
-        private: false,
-      },
-      analysisStatus: VariantAnalysisRepoStatus.Pending,
-    },
-    {
-      repository: {
-        id: 10,
-        fullName: 'octodemo/hello-world-10',
-        private: false,
-      },
-      analysisStatus: VariantAnalysisRepoStatus.Pending,
-    },
-  ],
-  skippedRepos: {
-    notFoundRepos: {
-      repositoryCount: 9999,
-      repositories: [
-        {
-          fullName: 'octodemo/hello-globe'
-        },
-        {
-          fullName: 'octodemo/hello-planet'
-        }
-      ]
-    },
-    noCodeqlDbRepos: {
-      repositoryCount: 4,
-      repositories: [
-        {
-          id: 100,
-          fullName: 'octodemo/no-db-1',
-          private: false,
-        },
-        {
-          id: 101,
-          fullName: 'octodemo/no-db-2',
-          private: true,
-        },
-        {
-          id: 102,
-          fullName: 'octodemo/no-db-3',
-          private: true,
-        },
-        {
-          id: 103,
-          fullName: 'octodemo/no-db-4',
-          private: false,
-        }
-      ]
-    },
-    overLimitRepos: {
-      repositoryCount: 1,
-      repositories: [
-        {
-          id: 201,
-          fullName: 'octodemo/over-limit-1'
-        }
-      ]
-    },
-    accessMismatchRepos: {
-      repositoryCount: 1,
-      repositories: [
-        {
-          id: 205,
-          fullName: 'octodemo/private'
-        }
-      ]
-    }
-  },
-};
->>>>>>> ab9cf465
 
 const repositoryResults: VariantAnalysisScannedRepositoryResult[] = [
   {
