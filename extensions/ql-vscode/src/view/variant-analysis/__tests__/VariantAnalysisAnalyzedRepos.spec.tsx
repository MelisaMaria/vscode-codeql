--- conflicted
+++ resolved
@@ -12,82 +12,6 @@
 import { defaultFilterSortState, SortKey } from '../filterSort';
 
 describe(VariantAnalysisAnalyzedRepos.name, () => {
-<<<<<<< HEAD
-  const defaultVariantAnalysis = createMockVariantAnalysis(VariantAnalysisStatus.InProgress, [
-    {
-      ...createMockScannedRepo(),
-      repository: {
-        ...createMockRepositoryWithMetadata(),
-        id: 1,
-        fullName: 'octodemo/hello-world-1',
-        private: false,
-        stargazersCount: 5_000,
-      },
-      resultCount: undefined,
-      analysisStatus: VariantAnalysisRepoStatus.Pending,
-    },
-    {
-      ...createMockScannedRepo(),
-      repository: {
-        ...createMockRepositoryWithMetadata(),
-        id: 2,
-        fullName: 'octodemo/hello-world-2',
-        private: false,
-        stargazersCount: 20_000,
-      },
-      resultCount: 200,
-      analysisStatus: VariantAnalysisRepoStatus.Succeeded,
-    },
-    {
-      ...createMockScannedRepo(),
-      repository: {
-        ...createMockRepositoryWithMetadata(),
-        id: 3,
-        fullName: 'octodemo/hello-world-3',
-        private: true,
-        stargazersCount: 20,
-      },
-      resultCount: undefined,
-      analysisStatus: VariantAnalysisRepoStatus.Failed,
-    },
-    {
-      ...createMockScannedRepo(),
-      repository: {
-        ...createMockRepositoryWithMetadata(),
-        id: 4,
-        fullName: 'octodemo/hello-world-4',
-        private: false,
-        stargazersCount: 8_000,
-      },
-      resultCount: undefined,
-      analysisStatus: VariantAnalysisRepoStatus.InProgress,
-    },
-    {
-      ...createMockScannedRepo(),
-      repository: {
-        ...createMockRepositoryWithMetadata(),
-        id: 5,
-        fullName: 'octodemo/hello-world-5',
-        private: false,
-        stargazersCount: 50_000,
-      },
-      resultCount: 55_323,
-      analysisStatus: VariantAnalysisRepoStatus.Succeeded,
-    },
-    {
-      ...createMockScannedRepo(),
-      repository: {
-        ...createMockRepositoryWithMetadata(),
-        id: 6,
-        fullName: 'octodemo/hello-world-6',
-        private: false,
-        stargazersCount: 1,
-      },
-      resultCount: 10_000,
-      analysisStatus: VariantAnalysisRepoStatus.Succeeded,
-    },
-  ]);
-=======
   const defaultVariantAnalysis = createMockVariantAnalysis({
     status: VariantAnalysisStatus.InProgress,
     scannedRepos: [
@@ -98,7 +22,9 @@
           id: 1,
           fullName: 'octodemo/hello-world-1',
           private: false,
+          stargazersCount: 5_000,
         },
+        resultCount: undefined,
         analysisStatus: VariantAnalysisRepoStatus.Pending,
       },
       {
@@ -108,7 +34,9 @@
           id: 2,
           fullName: 'octodemo/hello-world-2',
           private: false,
+          stargazersCount: 20_000,
         },
+        resultCount: 200,
         analysisStatus: VariantAnalysisRepoStatus.Succeeded,
       },
       {
@@ -118,7 +46,9 @@
           id: 3,
           fullName: 'octodemo/hello-world-3',
           private: true,
+          stargazersCount: 20,
         },
+        resultCount: undefined,
         analysisStatus: VariantAnalysisRepoStatus.Failed,
       },
       {
@@ -128,12 +58,37 @@
           id: 4,
           fullName: 'octodemo/hello-world-4',
           private: false,
+          stargazersCount: 8_000,
         },
+        resultCount: undefined,
         analysisStatus: VariantAnalysisRepoStatus.InProgress,
+      },
+      {
+        ...createMockScannedRepo(),
+        repository: {
+          ...createMockRepositoryWithMetadata(),
+          id: 5,
+          fullName: 'octodemo/hello-world-5',
+          private: false,
+          stargazersCount: 50_000,
+        },
+        resultCount: 55_323,
+        analysisStatus: VariantAnalysisRepoStatus.Succeeded,
+      },
+      {
+        ...createMockScannedRepo(),
+        repository: {
+          ...createMockRepositoryWithMetadata(),
+          id: 6,
+          fullName: 'octodemo/hello-world-6',
+          private: false,
+          stargazersCount: 1,
+        },
+        resultCount: 10_000,
+        analysisStatus: VariantAnalysisRepoStatus.Succeeded,
       },
     ]
   });
->>>>>>> c0ba9c5f
 
   const render = (props: Partial<VariantAnalysisAnalyzedReposProps> = {}) => {
     return reactRender(
