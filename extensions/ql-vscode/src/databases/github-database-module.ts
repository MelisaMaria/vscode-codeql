--- conflicted
+++ resolved
@@ -7,12 +7,8 @@
 import {
   askForGitHubDatabaseDownload,
   CodeqlDatabase,
+  downloadDatabaseFromGitHub,
   findGitHubDatabasesForRepository,
-<<<<<<< HEAD
-  downloadDatabaseFromGitHub,
-=======
-  promptAndDownloadGitHubDatabase,
->>>>>>> 422f0eb7
 } from "./github-database-prompt";
 import { GitHubDatabaseConfig, GitHubDatabaseConfigListener } from "../config";
 import { DatabaseManager } from "./local-databases";
@@ -154,7 +150,6 @@
       return;
     }
 
-<<<<<<< HEAD
     // If the user already had an access token, first ask if they even want to download the DB.
     if (hasAccessToken) {
       if (!(await askForGitHubDatabaseDownload(databases, this.config))) {
@@ -163,9 +158,6 @@
     }
 
     await downloadDatabaseFromGitHub(
-=======
-    await promptAndDownloadGitHubDatabase(
->>>>>>> 422f0eb7
       octokit,
       githubRepository.owner,
       githubRepository.name,
