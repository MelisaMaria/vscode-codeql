<<<<<<< HEAD
import {
  QuickPickItem,
  TreeViewExpansionEvent,
  window,
  workspace,
} from "vscode";
import { commandRunner, UserCancellationException } from "../../commandRunner";
import {
  getNwoFromGitHubUrl,
  isValidGitHubNwo,
  getOwnerFromGitHubUrl,
  isValidGitHubOwner,
} from "../../common/github-url-identifier-helper";
import { showAndLogErrorMessage } from "../../helpers";
=======
import { TreeView, TreeViewExpansionEvent, window, workspace } from "vscode";
import { commandRunner } from "../../commandRunner";
>>>>>>> 5a324864
import { DisposableObject } from "../../pure/disposable-object";
import { DbItem, DbItemKind } from "../db-item";
import { DbManager } from "../db-manager";
import { DbTreeDataProvider } from "./db-tree-data-provider";
import { DbTreeViewItem } from "./db-tree-view-item";

interface RemoteDatabaseQuickPickItem extends QuickPickItem {
  kind: string;
}

export class DbPanel extends DisposableObject {
  private readonly dataProvider: DbTreeDataProvider;
  private readonly treeView: TreeView<DbTreeViewItem>;

  public constructor(private readonly dbManager: DbManager) {
    super();

    this.dataProvider = new DbTreeDataProvider(dbManager);

    this.treeView = window.createTreeView("codeQLDatabasesExperimental", {
      treeDataProvider: this.dataProvider,
      canSelectMany: false,
    });

    this.push(
      this.treeView.onDidCollapseElement(async (e) => {
        await this.onDidCollapseElement(e);
      }),
    );
    this.push(
      this.treeView.onDidExpandElement(async (e) => {
        await this.onDidExpandElement(e);
      }),
    );

    this.push(this.treeView);
  }

  public async initialize(): Promise<void> {
    this.push(
      commandRunner("codeQLDatabasesExperimental.openConfigFile", () =>
        this.openConfigFile(),
      ),
    );
    this.push(
      commandRunner("codeQLDatabasesExperimental.addNewDatabase", () =>
        this.addNewRemoteDatabase(),
      ),
    );
    this.push(
      commandRunner("codeQLDatabasesExperimental.addNewList", () =>
        this.addNewRemoteList(),
      ),
    );
    this.push(
      commandRunner(
        "codeQLDatabasesExperimental.setSelectedItem",
        (treeViewItem: DbTreeViewItem) => this.setSelectedItem(treeViewItem),
      ),
    );
  }

  private async openConfigFile(): Promise<void> {
    const configPath = this.dbManager.getConfigPath();
    const document = await workspace.openTextDocument(configPath);
    await window.showTextDocument(document);
  }

  private async addNewRemoteDatabase(): Promise<void> {
    const quickPickItems = [
      {
        label: "$(repo) From a GitHub repository",
        detail: "Add a remote repository from GitHub",
        alwaysShow: true,
        kind: "repo",
      },
      {
        label: "$(organization) All repositories of a GitHub org or owner",
        detail:
          "Add a remote list of repositories from a GitHub organization/owner",
        alwaysShow: true,
        kind: "owner",
      },
    ];
    const databaseKind =
      await window.showQuickPick<RemoteDatabaseQuickPickItem>(quickPickItems, {
        title: "Add a remote repository",
        placeHolder: "Select an option",
        ignoreFocusOut: true,
      });
    if (!databaseKind) {
      // We don't need to display a warning pop-up in this case, since the user just escaped out of the operation.
      // We set 'true' to make this a silent exception.
      throw new UserCancellationException("No repository selected", true);
    }
    if (databaseKind.kind === "repo") {
      await this.addNewRemoteRepo();
    } else if (databaseKind.kind === "owner") {
      await this.addNewRemoteOwner();
    }
  }

  private async addNewRemoteRepo(): Promise<void> {
    const repoName = await window.showInputBox({
      title: "Add a remote repository",
      prompt: "Insert a GitHub repository URL or name with owner",
      placeHolder: "github.com/<owner>/<repo> or <owner>/<repo>",
    });
    if (!repoName) {
      return;
    }

    const nwo = getNwoFromGitHubUrl(repoName) || repoName;
    if (!isValidGitHubNwo(nwo)) {
      throw new Error(`Invalid GitHub repository: ${repoName}`);
    }

    await this.dbManager.addNewRemoteRepo(nwo);
  }

  private async addNewRemoteOwner(): Promise<void> {
    const ownerName = await window.showInputBox({
      title: "Add all repositories of a GitHub org or owner",
      prompt: "Insert a GitHub organization or owner name",
      placeHolder: "github.com/<owner> or <owner>",
    });

    if (!ownerName) {
      return;
    }

    const owner = getOwnerFromGitHubUrl(ownerName) || ownerName;
    if (!isValidGitHubOwner(owner)) {
      throw new Error(`Invalid user or organization: ${owner}`);
    }

    await this.dbManager.addNewRemoteOwner(owner);
  }

  private async addNewRemoteList(): Promise<void> {
    const listName = await window.showInputBox({
      prompt: "Enter a name for the new list",
      placeHolder: "example-list",
    });
    if (listName === undefined) {
      return;
    }

    const highlightedItem = await this.getHighlightedDbItem();

    // For now: we only support adding remote lists, so if no item is highlighted,
    // we default to the "RootRemote" kind.
    // In future: if the highlighted item is undefined, we'll show a quick pick where
    // a user can select whether to add a remote or local list.
    const listKind = highlightedItem?.kind || DbItemKind.RootRemote;

    await this.dbManager.addNewList(listKind, listName);
  }

  private async setSelectedItem(treeViewItem: DbTreeViewItem): Promise<void> {
    if (treeViewItem.dbItem === undefined) {
      throw new Error(
        "Not a selectable database item. Please select a valid item.",
      );
    }
    await this.dbManager.setSelectedDbItem(treeViewItem.dbItem);
  }

  private async onDidCollapseElement(
    event: TreeViewExpansionEvent<DbTreeViewItem>,
  ): Promise<void> {
    const dbItem = event.element.dbItem;
    if (!dbItem) {
      throw Error("Expected a database item.");
    }

    await this.dbManager.updateDbItemExpandedState(event.element.dbItem, false);
  }

  private async onDidExpandElement(
    event: TreeViewExpansionEvent<DbTreeViewItem>,
  ): Promise<void> {
    const dbItem = event.element.dbItem;
    if (!dbItem) {
      throw Error("Expected a database item.");
    }

    await this.dbManager.updateDbItemExpandedState(event.element.dbItem, true);
  }

  /**
   * Gets the currently highlighted database item in the tree view.
   * The VS Code API calls this the "selection", but we already have a notion of selection
   * (i.e. which item has a check mark next to it), so we call this "highlighted".
   *
   * @returns The highlighted database item, or `undefined` if no item is highlighted.
   */
  private async getHighlightedDbItem(): Promise<DbItem | undefined> {
    // You can only select one item at a time, so selection[0] gives the selection
    return this.treeView.selection[0]?.dbItem;
  }
}<|MERGE_RESOLUTION|>--- conflicted
+++ resolved
@@ -1,6 +1,6 @@
-<<<<<<< HEAD
 import {
   QuickPickItem,
+  TreeView,
   TreeViewExpansionEvent,
   window,
   workspace,
@@ -12,11 +12,6 @@
   getOwnerFromGitHubUrl,
   isValidGitHubOwner,
 } from "../../common/github-url-identifier-helper";
-import { showAndLogErrorMessage } from "../../helpers";
-=======
-import { TreeView, TreeViewExpansionEvent, window, workspace } from "vscode";
-import { commandRunner } from "../../commandRunner";
->>>>>>> 5a324864
 import { DisposableObject } from "../../pure/disposable-object";
 import { DbItem, DbItemKind } from "../db-item";
 import { DbManager } from "../db-manager";
