--- conflicted
+++ resolved
@@ -2,11 +2,8 @@
 
 ## [UNRELEASED]
 
-<<<<<<< HEAD
 - Fix a bug where databases may be lost if VS Code is restarted while the extension is being started up. [#1638](https://github.com/github/vscode-codeql/pull/1638)
-=======
 - Add commands for navigating up, down, left, or right in the result viewer. Previously there were only commands for moving up and down the currently-selected path. We suggest binding keyboard shortcuts to these commands, for navigating the result viewer using the keyboard. [#1568](https://github.com/github/vscode-codeql/pull/1568)
->>>>>>> 09b30fe5
 
 ## 1.7.2 - 14 October 2022
 
